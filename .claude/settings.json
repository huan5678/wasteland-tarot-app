--- conflicted
+++ resolved
@@ -1,11 +1,7 @@
 {
   "statusLine": {
     "type": "command",
-<<<<<<< HEAD
-    "command": "input=$(cat); cwd=$(echo \"$input\" | jq -r '.workspace.current_dir'); username=$(whoami); hostname=$(hostname -s); if [[ \"$cwd\" == \"$HOME\"* ]]; then path=\"~${cwd#$HOME}\"; else path=\"$cwd\"; fi; cd \"$cwd\" 2>/dev/null && if git rev-parse --git-dir >/dev/null 2>&1; then branch=$(git symbolic-ref --short HEAD 2>/dev/null || echo 'detached'); upstream=$(git rev-parse --abbrev-ref --symbolic-full-name @{u} 2>/dev/null); if [ -n \"$upstream\" ]; then ahead=$(git rev-list --count HEAD ^\"$upstream\" 2>/dev/null || echo '0'); behind=$(git rev-list --count \"$upstream\" ^HEAD 2>/dev/null || echo '0'); git_info=\" [$branch\"; [ \"$ahead\" -gt 0 ] && git_info=\"$git_info ↑$ahead\"; [ \"$behind\" -gt 0 ] && git_info=\"$git_info ↓$behind\"; git_info=\"$git_info]\"; else git_info=\" [$branch]\"; fi; else git_info=''; fi; transcript=$(echo \"$input\" | jq -r '.transcript_path'); if [ -n \"$transcript\" ] && [ -f \"$transcript\" ]; then tokens=$(jq -r 'if .message.usage then (.message.usage.input_tokens // 0) + (.message.usage.output_tokens // 0) + (.message.usage.cache_creation_input_tokens // 0) + (.message.usage.cache_read_input_tokens // 0) else 0 end' \"$transcript\" 2>/dev/null | awk '{sum+=$1} END {print sum+0}'); limit=200000; if [ \"$tokens\" != \"0\" ]; then pct=$(awk \"BEGIN {printf \\\"%.1f\\\", ($tokens/$limit)*100}\"); ctx_info=\" [ctx: ${tokens}/${limit} ${pct}%]\"; else ctx_info=''; fi; else ctx_info=''; fi; echo \"$username@$hostname $path$git_info$ctx_info\""
-=======
     "command": "bash /Users/sean/Documents/React/tarot-card-nextjs-app/.claude/statusline-plan-b.sh",
     "padding": 0
->>>>>>> e347438f
   }
 }