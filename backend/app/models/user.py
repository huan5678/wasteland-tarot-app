"""
User Model - Wasteland Tarot User System
User authentication, profiles, and social features for the wasteland
"""

from sqlalchemy import Column, String, Integer, Float, Text, JSON, Boolean, DateTime, ForeignKey, Index, LargeBinary
from sqlalchemy.dialects.postgresql import UUID
from sqlalchemy.orm import relationship
from sqlalchemy.sql import func
from typing import List, Dict, Any, Optional
from datetime import datetime, timedelta
import re
from .base import BaseModel
from .wasteland_card import KarmaAlignment, CharacterVoice, FactionAlignment


class User(BaseModel):
    """
    Wasteland Tarot User - Vault dwellers and wasteland wanderers
    """

    __tablename__ = "users"

    # Basic Authentication Info (OAuth 整合)
    email = Column(String(255), unique=True, index=True, nullable=False)
    name = Column(String(50), nullable=False)  # 取代 username，用於顯示名稱
    password_hash = Column(String(255), nullable=True)  # 傳統登入使用，OAuth 使用者為 NULL

    # OAuth Authentication (需求 3.1: OAuth 使用者欄位)
    oauth_provider = Column(String(50), nullable=True)  # 'google', 'github', etc.
    oauth_id = Column(String(255), nullable=True)  # OAuth 提供者的使用者 ID
    profile_picture_url = Column(String(500), nullable=True)  # OAuth 提供的頭像 URL

    # WebAuthn/Passkeys Authentication (獨立模組，可選功能)
    webauthn_user_handle = Column(LargeBinary(64), nullable=True, unique=True)  # WebAuthn user handle for usernameless authentication

    # Profile Information
    display_name = Column(String(100))
    bio = Column(Text)
    avatar_url = Column(String(500))

    # Wasteland-specific Attributes
    faction_alignment = Column(String(50), default=FactionAlignment.INDEPENDENT.value)  # 新用戶默認為獨立派
    karma_score = Column(Integer, default=50)  # 0-100 scale
    wasteland_location = Column(String(100))
    experience_level = Column(String(50), default="Novice Survivor")

    # Account Status
    is_active = Column(Boolean, default=True)
    is_verified = Column(Boolean, default=False)
    is_admin = Column(Boolean, default=False)
    is_premium = Column(Boolean, default=False)

    # Reading Statistics
    daily_readings_count = Column(Integer, default=0)
    total_readings = Column(Integer, default=0)
    accurate_predictions = Column(Integer, default=0)
    favorite_card_suit = Column(String(50))

    # Social Features
    allow_friend_requests = Column(Boolean, default=True)
    public_profile = Column(Boolean, default=False)
    joined_groups = Column(JSON, default=list)
    community_points = Column(Integer, default=0)

    # Security & Session Management
    last_login = Column(DateTime(timezone=True))
    last_login_method = Column(String(50), nullable=True)  # "passkey", "password", "oauth_google", etc.
    session_count = Column(Integer, default=0)
    failed_login_attempts = Column(Integer, default=0)
    last_failed_login = Column(DateTime(timezone=True))
    account_locked_until = Column(DateTime(timezone=True))

    # Passkey Upgrade Prompt Tracking (需求 6: Passkey 優先引導策略)
    passkey_prompt_skipped_at = Column(DateTime(timezone=True), nullable=True)  # 上次跳過 Passkey 引導的時間
    passkey_prompt_skip_count = Column(Integer, default=0, nullable=False)  # 跳過 Passkey 引導的次數

    # Token Extension & Loyalty (新增欄位)
    loyalty_badge_unlocked = Column(Boolean, default=False)
    loyalty_streak_days = Column(Integer, default=0)
    token_absolute_expiry = Column(DateTime(timezone=True))

    # Data Privacy
    data_collection_consent = Column(Boolean, default=True)
    marketing_consent = Column(Boolean, default=False)

    # Relationships
    profile = relationship("UserProfile", back_populates="user", uselist=False, cascade="all, delete-orphan")
    preferences = relationship("UserPreferences", back_populates="user", uselist=False, cascade="all, delete-orphan")
    readings = relationship("CompletedReading", back_populates="user", cascade="all, delete-orphan")
    analytics = relationship("UserAnalytics", back_populates="user", uselist=False, cascade="all, delete-orphan")
    credentials = relationship("Credential", back_populates="user", cascade="all, delete-orphan")  # WebAuthn credentials
    journals = relationship("ReadingJournal", back_populates="user", cascade="all, delete-orphan")
<<<<<<< HEAD
    wishes = relationship("Wishlist", back_populates="user", cascade="all, delete-orphan")
=======
    karma = relationship("UserKarma", back_populates="user", uselist=False, cascade="all, delete-orphan")
    karma = relationship("UserKarma", back_populates="user", uselist=False, cascade="all, delete-orphan")

    # Dashboard Gamification Relationships
    karma_logs = relationship("KarmaLog", back_populates="user", cascade="all, delete-orphan")
    karma = relationship("UserKarma", back_populates="user", uselist=False, cascade="all, delete-orphan")
    daily_tasks = relationship("UserDailyTask", back_populates="user", cascade="all, delete-orphan")
    weekly_tasks = relationship("UserWeeklyTask", back_populates="user", cascade="all, delete-orphan")
    activity_stats = relationship("UserActivityStats", back_populates="user", cascade="all, delete-orphan")
    login_streak = relationship("UserLoginStreak", back_populates="user", uselist=False, cascade="all, delete-orphan")
>>>>>>> 4fd57bd2

    def __repr__(self):
        return f"<User(name='{self.name}', email='{self.email}', faction='{self.faction_alignment}', karma={self.karma_score})>"

    def karma_alignment(self) -> KarmaAlignment:
        """Determine karma alignment based on karma score"""
        if self.karma_score >= 70:
            return KarmaAlignment.GOOD
        elif self.karma_score <= 30:
            return KarmaAlignment.EVIL
        else:
            return KarmaAlignment.NEUTRAL

    def is_brotherhood_member(self) -> bool:
        """Check if user is aligned with Brotherhood of Steel"""
        return self.faction_alignment == FactionAlignment.BROTHERHOOD.value

    def get_faction_rank(self) -> str:
        """Get user's rank within their faction"""
        # This would be more complex in a real implementation
        return "Initiate"  # Default rank

    def get_faction_benefits(self) -> Dict[str, Any]:
        """Get benefits based on faction alignment"""
        benefits = {
            FactionAlignment.BROTHERHOOD.value: {
                "tech_bonus": True,
                "energy_weapons_expertise": True,
                "power_armor_training": True
            },
            FactionAlignment.NCR.value: {
                "trade_bonus": True,
                "diplomatic_immunity": True,
                "republic_backing": True
            },
            FactionAlignment.LEGION.value: {
                "combat_bonus": True,
                "fear_resistance": True,
                "tribal_knowledge": True
            },
            FactionAlignment.RAIDERS.value: {
                "chaos_bonus": True,
                "intimidation": True,
                "scavenging_expertise": True
            },
            FactionAlignment.VAULT_DWELLER.value: {
                "pip_boy_access": True,
                "vault_tech_knowledge": True,
                "pure_genetics": True
            }
        }
        return benefits.get(self.faction_alignment, {})

    def can_create_reading(self) -> bool:
        """Check if user can create a new reading today"""
        max_daily_readings = 20
        if self.is_premium:
            max_daily_readings = 50
        return self.daily_readings_count < max_daily_readings

    def is_valid_email(self) -> bool:
        """驗證 email 格式"""
        email_pattern = r'^[a-zA-Z0-9._%+-]+@[a-zA-Z0-9.-]+\.[a-zA-Z]{2,}$'
        return re.match(email_pattern, self.email) is not None

    def is_valid_name(self) -> bool:
        """驗證 name 格式（取代原本的 username 驗證）"""
        if not self.name or len(self.name) < 1 or len(self.name) > 50:
            return False
        # 允許更廣泛的字元（包含空格、中文等）
        # 只排除危險字元
        dangerous_chars = ['<', '>', '{', '}', '\\', '|', '^', '~', '[', ']', '`']
        return not any(char in self.name for char in dangerous_chars)

    def get_sanitized_display_name(self) -> str:
        """取得經過 XSS 防護的顯示名稱"""
        if not self.display_name:
            return self.name  # Fallback 使用 name 而非 username
        # 移除 HTML 標籤和危險字元
        import html
        sanitized = html.escape(self.display_name)
        return re.sub(r'<[^>]+>', '', sanitized)

    def is_session_valid(self) -> bool:
        """Check if user's session is valid"""
        if not self.last_login:
            return False
        # Session expires after 30 days
        expiry_time = self.last_login + timedelta(days=30)
        return datetime.utcnow() < expiry_time

    def is_account_locked(self) -> bool:
        """Check if account is locked due to failed login attempts"""
        if self.failed_login_attempts >= 5:
            return True
        if self.account_locked_until and datetime.utcnow() < self.account_locked_until:
            return True
        return False

    def can_send_friend_request_to(self, other_user: 'User') -> bool:
        """Check if user can send friend request to another user"""
        return (
            other_user.allow_friend_requests and
            self.id != other_user.id and
            self.is_active and
            other_user.is_active
        )

    def get_mutual_friends_with(self, other_user: 'User') -> List['User']:
        """Get mutual friends with another user"""
        # This would be implemented with proper friend relationship tables
        return []

    def is_community_member(self) -> bool:
        """Check if user is an active community member"""
        return len(self.joined_groups) > 0 or self.community_points > 0

    def get_community_rank(self) -> str:
        """Get user's community rank based on points"""
        if self.community_points >= 1000:
            return "Wasteland Legend"
        elif self.community_points >= 500:
            return "Veteran Survivor"
        elif self.community_points >= 100:
            return "Regular Member"
        else:
            return "Newcomer"

    def export_user_data(self, include_profile: bool = True, include_preferences: bool = True) -> Dict[str, Any]:
        """匯出使用者資料（隱私合規）"""
        data = {
            "user_info": {
                "name": self.name,  # 使用 name 而非 username
                "email": self.email,
                "display_name": self.display_name,
                "bio": self.bio,
                "faction_alignment": self.faction_alignment,
                "karma_score": self.karma_score,
                "total_readings": self.total_readings,
                "created_at": self.created_at.isoformat() if self.created_at else None,
                "last_login": self.last_login.isoformat() if self.last_login else None
            }
        }

        if include_profile and self.profile:
            data["profile"] = self.profile.to_dict()

        if include_preferences and self.preferences:
            data["preferences"] = self.preferences.to_dict()

        # Always include reading history
        data["reading_history"] = [reading.to_dict() for reading in self.readings]

        return data



class UserProfile(BaseModel):
    """
    Extended user profile with wasteland-specific information
    """

    __tablename__ = "user_profiles"

    user_id = Column(UUID(as_uuid=True), ForeignKey("users.id"), nullable=False, index=True)

    # Wasteland Character Info
    preferred_voice = Column(String(50), default=CharacterVoice.PIP_BOY.value)
    wasteland_location = Column(String(100))
    favorite_faction = Column(String(50))
    experience_level = Column(String(50), default="Novice Survivor")

    # Reading Preferences
    favorite_card_suit = Column(String(50))
    preferred_reading_style = Column(String(50), default="detailed_analysis")
    total_readings = Column(Integer, default=0)
    consecutive_days = Column(Integer, default=0)
    rare_cards_found = Column(Integer, default=0)

    # Achievements and Statistics
    achievements = Column(JSON, default=list)
    badges_earned = Column(JSON, default=list)
    milestone_dates = Column(JSON, default={})

    # Titles (稱號系統)
    current_title = Column(String(100), nullable=True, default=None)
    unlocked_titles = Column(JSON, default=list)

    # Social Stats
    friends_count = Column(Integer, default=0)
    readings_shared = Column(Integer, default=0)
    community_contributions = Column(Integer, default=0)

    # Relationship
    user = relationship("User", back_populates="profile")

    def get_achievements(self) -> List[str]:
        """Calculate and return user achievements"""
        achievements = []

        if self.total_readings >= 100:
            achievements.append("century_reader")
        if self.total_readings >= 500:
            achievements.append("master_diviner")

        if self.consecutive_days >= 30:
            achievements.append("month_streak")
        if self.consecutive_days >= 365:
            achievements.append("year_streak")

        if self.rare_cards_found >= 5:
            achievements.append("rare_collector")
        if self.rare_cards_found >= 20:
            achievements.append("legendary_finder")

        if self.friends_count >= 10:
            achievements.append("social_butterfly")

        return achievements

    def calculate_statistics(self) -> Dict[str, Any]:
        """Calculate profile statistics"""
        accuracy_rate = 0.0
        if self.total_readings > 0 and hasattr(self.user, 'accurate_predictions'):
            accuracy_rate = self.user.accurate_predictions / self.total_readings

        return {
            "total_readings": self.total_readings,
            "accuracy_rate": accuracy_rate,
            "consecutive_days": self.consecutive_days,
            "achievements_count": len(self.get_achievements()),
            "preferred_suit": self.favorite_card_suit,
            "experience_level": self.experience_level,
            "social_score": self.friends_count + self.readings_shared
        }

    def to_dict(self) -> Dict[str, Any]:
        """Convert profile to dictionary representation"""
        return {
            "user_id": self.user_id,
            "preferred_voice": self.preferred_voice,
            "wasteland_location": self.wasteland_location,
            "favorite_faction": self.favorite_faction,
            "experience_level": self.experience_level,
            "favorite_card_suit": self.favorite_card_suit,
            "preferred_reading_style": self.preferred_reading_style,
            "total_readings": self.total_readings,
            "consecutive_days": self.consecutive_days,
            "rare_cards_found": self.rare_cards_found,
            "achievements": self.achievements,
            "badges_earned": self.badges_earned,
            "milestone_dates": self.milestone_dates,
            "current_title": self.current_title,
            "unlocked_titles": self.unlocked_titles,
            "friends_count": self.friends_count,
            "readings_shared": self.readings_shared,
            "community_contributions": self.community_contributions
        }


class UserPreferences(BaseModel):
    """
    User preferences for UI, notifications, and reading settings
    """

    __tablename__ = "user_preferences"

    user_id = Column(UUID(as_uuid=True), ForeignKey("users.id"), nullable=False, index=True)

    # Reading Preferences
    default_character_voice = Column(String(50), default=CharacterVoice.PIP_BOY.value)
    auto_save_readings = Column(Boolean, default=True)
    share_readings_publicly = Column(Boolean, default=False)
    favorite_spread_types = Column(JSON, default=lambda: ["single_card", "three_card"])
    reading_reminder_time = Column(String(10))  # HH:MM format
    notification_frequency = Column(String(20), default="weekly")

    # UI Preferences
    theme = Column(String(50), default="dark_vault")
    pip_boy_color = Column(String(20), default="green")
    terminal_effects = Column(Boolean, default=True)
    sound_effects = Column(Boolean, default=True)
    background_music = Column(Boolean, default=False)
    preferred_card_back = Column(String(50), default="vault_tech")

    # Audio Settings
    geiger_counter_volume = Column(Float, default=0.5)
    background_radiation_level = Column(Float, default=0.2)
    voice_volume = Column(Float, default=0.8)
    ambient_volume = Column(Float, default=0.3)

    # Privacy Settings
    public_profile = Column(Boolean, default=False)
    allow_friend_requests = Column(Boolean, default=True)
    share_reading_history = Column(Boolean, default=False)
    data_collection_consent = Column(Boolean, default=True)

    # Notification Settings
    email_notifications = Column(Boolean, default=True)
    daily_reading_reminder = Column(Boolean, default=False)
    friend_activity_notifications = Column(Boolean, default=True)
    community_updates = Column(Boolean, default=True)

    # Accessibility
    high_contrast_mode = Column(Boolean, default=False)
    large_text_mode = Column(Boolean, default=False)
    screen_reader_mode = Column(Boolean, default=False)
    reduced_motion = Column(Boolean, default=False)

    # Relationship
    user = relationship("User", back_populates="preferences")

    def is_profile_public(self) -> bool:
        """Check if user profile is public"""
        return self.public_profile

    def allows_social_features(self) -> bool:
        """Check if user allows social features"""
        return self.allow_friend_requests

    def shares_data(self) -> bool:
        """Check if user shares reading history"""
        return self.share_reading_history

    def to_dict(self) -> Dict[str, Any]:
        """Convert preferences to dictionary representation"""
        return {
            "user_id": self.user_id,
            "default_character_voice": self.default_character_voice,
            "auto_save_readings": self.auto_save_readings,
            "share_readings_publicly": self.share_readings_publicly,
            "favorite_spread_types": self.favorite_spread_types,
            "reading_reminder_time": self.reading_reminder_time,
            "notification_frequency": self.notification_frequency,
            "theme": self.theme,
            "pip_boy_color": self.pip_boy_color,
            "terminal_effects": self.terminal_effects,
            "sound_effects": self.sound_effects,
            "background_music": self.background_music,
            "preferred_card_back": self.preferred_card_back,
            "geiger_counter_volume": self.geiger_counter_volume,
            "background_radiation_level": self.background_radiation_level,
            "voice_volume": self.voice_volume,
            "ambient_volume": self.ambient_volume,
            "public_profile": self.public_profile,
            "allow_friend_requests": self.allow_friend_requests,
            "share_reading_history": self.share_reading_history,
            "data_collection_consent": self.data_collection_consent,
            "email_notifications": self.email_notifications,
            "daily_reading_reminder": self.daily_reading_reminder,
            "friend_activity_notifications": self.friend_activity_notifications,
            "community_updates": self.community_updates,
            "high_contrast_mode": self.high_contrast_mode,
            "large_text_mode": self.large_text_mode,
            "screen_reader_mode": self.screen_reader_mode,
            "reduced_motion": self.reduced_motion
        }


class UserLoginHistory(BaseModel):
    """
    User daily login history tracking

    Records each day a user logs in to support loyalty-based token extension.
    Only tracks unique days, not individual login events.
    """

    __tablename__ = "user_login_history"

    user_id = Column(UUID(as_uuid=True), ForeignKey("users.id"), nullable=False, index=True)
    login_date = Column(DateTime(timezone=True).with_variant(DateTime, "postgresql"), nullable=False)
    login_count = Column(Integer, default=1, nullable=False)  # Number of logins on this date

    # Relationships
    user = relationship("User")

    # Indexes
    __table_args__ = (
        Index('idx_login_history_user_date', 'user_id', 'login_date'),
        Index('uq_user_login_date', 'user_id', 'login_date', unique=True),
    )

    def __repr__(self):
        return f"<UserLoginHistory(user_id='{self.user_id}', login_date='{self.login_date}', count={self.login_count})>"

    def to_dict(self) -> Dict[str, Any]:
        """Convert to dictionary representation"""
        return {
            "id": str(self.id),
            "user_id": str(self.user_id),
            "login_date": self.login_date.isoformat() if self.login_date else None,
            "login_count": self.login_count,
            "created_at": self.created_at.isoformat() if self.created_at else None,
            "updated_at": self.updated_at.isoformat() if self.updated_at else None
        }


class TokenExtensionHistory(BaseModel):
    """
    Token extension history tracking

    Records all token extensions (both activity-based and loyalty-based)
    for auditing and analytics purposes.
    """

    __tablename__ = "token_extension_history"

    user_id = Column(UUID(as_uuid=True), ForeignKey("users.id"), nullable=False, index=True)
    extension_type = Column(String(50), nullable=False)  # 'activity' or 'loyalty'
    extended_at = Column(DateTime(timezone=True), nullable=False, default=func.now())
    extended_minutes = Column(Integer, nullable=False)
    new_expiry_timestamp = Column(Integer, nullable=False)  # Unix timestamp
    old_expiry_timestamp = Column(Integer, nullable=True)  # Unix timestamp
    activity_duration = Column(Integer, nullable=True)  # Activity duration in seconds (for activity extensions)
    extension_metadata = Column(JSON, default=dict)  # Additional metadata (e.g., device info, IP) - renamed from 'metadata' to avoid SQLAlchemy reserved word

    # Relationships
    user = relationship("User")

    # Indexes
    __table_args__ = (
        Index('idx_token_ext_user_type', 'user_id', 'extension_type'),
        Index('idx_token_ext_date', 'extended_at'),
        # CHECK constraint to validate extension_type values
        {'extend_existing': True}
    )

    def __repr__(self):
        return f"<TokenExtensionHistory(user_id='{self.user_id}', type='{self.extension_type}', minutes={self.extended_minutes})>"

    def to_dict(self) -> Dict[str, Any]:
        """Convert to dictionary representation"""
        return {
            "id": str(self.id),
            "user_id": str(self.user_id),
            "extension_type": self.extension_type,
            "extended_at": self.extended_at.isoformat() if self.extended_at else None,
            "extended_minutes": self.extended_minutes,
            "new_expiry_timestamp": self.new_expiry_timestamp,
            "old_expiry_timestamp": self.old_expiry_timestamp,
            "activity_duration": self.activity_duration,
            "extension_metadata": self.extension_metadata,
            "created_at": self.created_at.isoformat() if self.created_at else None
        }<|MERGE_RESOLUTION|>--- conflicted
+++ resolved
@@ -91,11 +91,7 @@
     analytics = relationship("UserAnalytics", back_populates="user", uselist=False, cascade="all, delete-orphan")
     credentials = relationship("Credential", back_populates="user", cascade="all, delete-orphan")  # WebAuthn credentials
     journals = relationship("ReadingJournal", back_populates="user", cascade="all, delete-orphan")
-<<<<<<< HEAD
     wishes = relationship("Wishlist", back_populates="user", cascade="all, delete-orphan")
-=======
-    karma = relationship("UserKarma", back_populates="user", uselist=False, cascade="all, delete-orphan")
-    karma = relationship("UserKarma", back_populates="user", uselist=False, cascade="all, delete-orphan")
 
     # Dashboard Gamification Relationships
     karma_logs = relationship("KarmaLog", back_populates="user", cascade="all, delete-orphan")
@@ -104,7 +100,6 @@
     weekly_tasks = relationship("UserWeeklyTask", back_populates="user", cascade="all, delete-orphan")
     activity_stats = relationship("UserActivityStats", back_populates="user", cascade="all, delete-orphan")
     login_streak = relationship("UserLoginStreak", back_populates="user", uselist=False, cascade="all, delete-orphan")
->>>>>>> 4fd57bd2
 
     def __repr__(self):
         return f"<User(name='{self.name}', email='{self.email}', faction='{self.faction_alignment}', karma={self.karma_score})>"
