--- conflicted
+++ resolved
@@ -8,261 +8,6 @@
  * - Tab N+2: 元資料
  */
 
-<<<<<<< HEAD
-'use client';
-
-import { useEffect, useState, useMemo, useCallback, useRef } from 'react';
-import { useRouter, useParams } from 'next/navigation';
-import { motion, AnimatePresence } from 'motion/react';
-import { readingsAPI } from '@/lib/api';
-import { PixelIcon } from '@/components/ui/icons';
-import type { Reading } from '@/lib/api';
-import type { ReadingCard } from '@/components/readings/ReadingCardDetail';
-import { cn } from '@/lib/utils';
-import { getCardImageUrl, getCardImageAlt } from '@/lib/utils/cardImages';
-import { useReadingsStore } from '@/lib/readingsStore';
-import { ConfirmDialog } from '@/components/ui/ConfirmDialog';
-import { Switch } from '@/components/ui/switch';
-import { ShareButton } from '@/components/share/ShareButton';
-import { ShareLinkManagement } from '@/components/readings/ShareLinkManagement';
-import { CardDetailModal } from '@/components/tarot/CardDetailModal';
-import type { WastelandCard } from '@/types/database';
-import { useAuthStore } from '@/lib/authStore';
-import { useMetadataStore } from '@/stores/metadataStore';
-import StoryAudioPlayer from '@/components/tarot/StoryAudioPlayer';
-import { use3DTilt } from '@/hooks/tilt/use3DTilt';
-import { TiltVisualEffects } from '@/components/tilt/TiltVisualEffects';
-import { MultiCardAIInterpretation } from '@/components/readings/AIInterpretation';
-import { useIsMobile } from '@/hooks/useMediaQuery';
-
-// Tab 類型定義（移除 card-${number}，改用 Modal 顯示卡片詳情）
-import { Button } from "@/components/ui/button";type MainTabType = 'overview' | 'interpretation' | 'metadata';
-
-// 工具函數
-const getSpreadTypeName = (type: string) => {
-  const typeMap: Record<string, string> = {
-    'single': '單張牌',
-    'three_card': '三張牌',
-    'celtic_cross': '凱爾特十字',
-    'past_present_future': '過去現在未來'
-  };
-  return typeMap[type] || type;
-};
-
-
-export default function ReadingDetailPage() {
-  const router = useRouter();
-  const params = useParams();
-  const readingId = params.id as string;
-  const isMobile = useIsMobile(); // 偵測移動端/桌面端 (< 640px)
-
-  const [reading, setReading] = useState<Reading | null>(null);
-  const [isLoading, setIsLoading] = useState(true);
-  const [error, setError] = useState<string | null>(null);
-  const [activeTab, setActiveTab] = useState<MainTabType>('overview');
-  const [imageErrors, setImageErrors] = useState<Record<number, boolean>>({});
-  const [deleteDialogOpen, setDeleteDialogOpen] = useState(false);
-  const [isDeleting, setIsDeleting] = useState(false);
-  const [selectedProvider, setSelectedProvider] = useState<'openai' | 'gemini'>('openai');
-  const [isRequestingAI, setIsRequestingAI] = useState(false);
-  const [isTTSGenerating, setIsTTSGenerating] = useState(false);
-
-  // 🔧 FIX: Use ref to track if interpretation has been saved (prevents React Strict Mode duplicate saves)
-  const interpretationSavedRef = useRef(false);
-
-  // 🔧 FIX: Use state to control streaming enabled status (prevents multiple concurrent streams)
-  const [isStreamingEnabled, setIsStreamingEnabled] = useState(true);
-
-  // 🔧 FIX: Memoize cardIds to prevent re-rendering during streaming
-  // Without memoization, inline array creation causes component remount on every parent re-render
-  // Use fine-grained dependencies - only recompute when card positions/draws actually change
-  const streamingCardIds = useMemo(() => {
-    if (!reading) return [];
-    if ('card_positions' in reading && reading.card_positions && reading.card_positions.length > 0) {
-      return reading.card_positions.map((pos) => pos.card_id);
-    } else if ('cards_drawn' in reading && (reading as any).cards_drawn && (reading as any).cards_drawn.length > 0) {
-      return (reading as any).cards_drawn.map((card: any) => card.card_id || card.id);
-    }
-    return [];
-  }, [
-    // Only depend on properties that affect cardIds
-    reading?.card_positions,
-    (reading as any)?.cards_drawn,
-  ]);
-
-  // 🔧 UX: Trigger TTS generation when fetch completes (background)
-  const handleFetchComplete = useCallback((fullText: string) => {
-    console.log('[handleFetchComplete] AI fetch complete, starting TTS generation');
-
-    // 🔧 FIX: Use ref to prevent duplicate TTS generation
-    if (interpretationSavedRef.current) {
-      console.log('[handleFetchComplete] Already processed, skipping');
-      return;
-    }
-
-    // Mark as processed immediately
-    interpretationSavedRef.current = true;
-
-    // Start TTS generation in background
-    setIsTTSGenerating(true);
-
-    // Save interpretation to backend (will trigger TTS generation)
-    readingsAPI.patch(readingId, {
-      overall_interpretation: fullText,
-      summary_message: "AI 已完成解讀",
-      prediction_confidence: 0.85
-    }).then(() => {
-      console.log('[handleFetchComplete] Interpretation saved, TTS generating in background');
-      // Note: Don't update reading state here to avoid re-render
-      // Will refresh after TTS completes
-    });
-  }, [readingId, readingsAPI]);
-
-  // 🔧 UX: Save final state when typewriter completes
-  const handleTypingComplete = useCallback(() => {
-    console.log('[handleTypingComplete] Typewriter animation complete');
-
-    // Disable streaming to switch to static view
-    setIsStreamingEnabled(false);
-
-    // Wait for TTS generation to complete (10 seconds)
-    setTimeout(async () => {
-      const refreshed = await readingsAPI.getById(readingId);
-      if (refreshed) {
-        setReading(refreshed);
-        console.log('[handleTypingComplete] Reading refreshed with TTS audio');
-      }
-      setIsTTSGenerating(false);
-    }, 10000);
-  }, [readingId, readingsAPI]);
-
-  // Modal 狀態管理
-  const [isCardModalOpen, setIsCardModalOpen] = useState(false);
-  const [selectedCardForModal, setSelectedCardForModal] = useState<(WastelandCard & {story?: any;audioUrls?: Record<string, string>;}) | null>(null);
-
-  // Auth state
-  const user = useAuthStore((s) => s.user);
-  const isInitialized = useAuthStore((s) => s.isInitialized);
-  const initialize = useAuthStore((s) => s.initialize);
-
-  // Metadata store
-  const metadataStore = useMetadataStore();
-  const getCharacterName = useMetadataStore((s) => s.getCharacterName);
-  const getFactionName = useMetadataStore((s) => s.getFactionName);
-  const getKarmaName = useMetadataStore((s) => s.getKarmaName);
-
-  // Hooks
-  const deleteReading = useReadingsStore((s) => s.deleteReading);
-  const requestAIInterpretation = useReadingsStore((s) => s.requestAIInterpretation);
-  const storeError = useReadingsStore((s) => s.error);
-
-  // Metadata 初始化
-  useEffect(() => {
-    metadataStore.initialize();
-  }, []);
-
-  // 認證狀態初始化檢查（防止重開機後被重導向）
-  useEffect(() => {
-    console.log('[ReadingDetail] 🔍 驗證登入狀態...', {
-      isInitialized,
-      hasUser: !!user,
-      userId: user?.id
-    });
-
-    // 如果尚未初始化，先初始化
-    if (!isInitialized) {
-      console.log('[ReadingDetail] ⏳ 尚未初始化，開始初始化...');
-      initialize();
-      return;
-    }
-
-    // 初始化完成後，檢查是否有使用者
-    if (isInitialized && !user) {
-      console.log('[ReadingDetail] 🔀 Auth check redirect', {
-        timestamp: new Date().toISOString(),
-        from: `/readings/${readingId}`,
-        to: `/auth/login?returnUrl=%2Freadings%2F${readingId}`,
-        reason: 'User not authenticated',
-        isInitialized
-      });
-      router.push(`/auth/login?returnUrl=%2Freadings%2F${readingId}`);
-      return;
-    }
-
-    console.log('[ReadingDetail] ✅ 登入狀態有效，使用者:', user?.email);
-  }, [user, isInitialized, initialize, router, readingId]);
-
-  useEffect(() => {
-    const fetchReading = async () => {
-      if (!readingId) return;
-      // 等待認證初始化完成且用戶存在
-      if (!isInitialized || !user) {
-        console.log('[ReadingDetail] ⏳ 等待認證初始化...', {
-          isInitialized,
-          hasUser: !!user
-        });
-        return;
-      }
-      // 如果正在刪除，不要重新載入
-      if (isDeleting) return;
-
-      setIsLoading(true);
-      setError(null);
-
-      try {
-        const data = await readingsAPI.getById(readingId);
-        console.log('📊 Reading data:', data);
-        console.log('🤖 AI requested?:', data.ai_interpretation_requested);
-        console.log('🤖 AI at?:', data.ai_interpretation_at);
-        // 檢查新舊資料結構
-        if ('card_positions' in data) {
-          console.log('🃏 Card positions (NEW structure):', data.card_positions);
-          console.log('🃏 Card positions length:', data.card_positions?.length);
-          
-          // 檢查第一張卡的 character_voices
-          if (data.card_positions && data.card_positions.length > 0) {
-            const firstCard = data.card_positions[0].card;
-            console.log('🔍 First card from API:', {
-              name: firstCard?.name,
-              hasCharacterVoices: !!firstCard?.character_voices,
-              characterVoicesKeys: firstCard?.character_voices ? Object.keys(firstCard.character_voices) : [],
-              firstVoiceValue: firstCard?.character_voices ? Object.values(firstCard.character_voices)[0] : null
-            });
-          }
-        } else {
-          console.log('🃏 Cards drawn (LEGACY structure):', (data as any).cards_drawn);
-          console.log('🃏 Cards drawn length:', (data as any).cards_drawn?.length);
-        }
-        setReading(data);
-      } catch (err: any) {
-        console.error('Failed to fetch reading:', err);
-        // 只有在非刪除狀態下才顯示錯誤
-        if (!isDeleting) {
-          // 如果是 404 錯誤，直接跳轉到占卜列表頁面
-          if (err.status === 404) {
-            console.log('Reading not found, redirecting to readings list...');
-            router.push('/readings');
-            return;
-          }
-          setError(err.message || '無法載入占卜記錄');
-        }
-      } finally {
-        setIsLoading(false);
-      }
-    };
-
-    fetchReading();
-  }, [readingId, isDeleting, router, isInitialized, user]);
-
-  const formatDate = (dateString: string) => {
-    const date = new Date(dateString);
-    return date.toLocaleString('zh-TW', {
-      year: 'numeric',
-      month: '2-digit',
-      day: '2-digit',
-      hour: '2-digit',
-      minute: '2-digit'
-=======
 import type { Metadata } from 'next';
 import ReadingDetailClientPage from './client-page';
 
@@ -272,7 +17,6 @@
     // 嘗試從 API 獲取占卜資料
     const response = await fetch(`${process.env.NEXT_PUBLIC_API_URL || 'http://localhost:8000'}/api/readings/${params.id}`, {
       cache: 'no-store',
->>>>>>> 1aff84ca
     });
 
     if (response.ok) {
@@ -285,595 +29,6 @@
         description: `查看「${question}」的 ${spreadName} 占卜詳細記錄，包含牌陣配置、每張卡牌解讀與完整占卜結果。`,
       };
     }
-<<<<<<< HEAD
-  };
-
-  // 請求 AI 解讀
-  const handleRequestAI = async () => {
-    if (!reading || reading.ai_interpretation_requested) return;
-
-    setIsRequestingAI(true);
-    // Reset the saved flag when requesting new interpretation
-    interpretationSavedRef.current = false;
-
-    try {
-      console.log('[handleRequestAI] 標記為請求 AI 解讀');
-
-      // 只標記為已請求，讓 MultiCardStreamingInterpretation 元件處理串流
-      const updated = await readingsAPI.patch(readingId, {
-        ai_interpretation_requested: true,
-        ai_interpretation_at: new Date().toISOString(),
-        ai_interpretation_provider: selectedProvider
-      });
-
-      if (updated) {
-        setReading(updated);
-        console.log('[handleRequestAI] 成功標記，串流將由 MultiCardStreamingInterpretation 元件處理');
-        console.log('[handleRequestAI] Updated reading:', {
-          ai_interpretation_requested: updated.ai_interpretation_requested,
-          overall_interpretation: updated.overall_interpretation,
-          overall_interpretation_length: updated.overall_interpretation?.length,
-          prediction_confidence: updated.prediction_confidence
-        });
-        import('@/lib/actionTracker').then((m) => m.track('reading:ai-interpretation', { id: readingId, provider: selectedProvider }));
-      }
-    } catch (error) {
-      console.error('[handleRequestAI] AI interpretation request failed:', error);
-    } finally {
-      setIsRequestingAI(false);
-    }
-  };
-
-  // === 渲染函數 ===
-
-  // AI 解讀區塊（可在多個 tab 中使用）
-  const renderAIInterpretationSection = () => {
-    const hasAI = reading?.ai_interpretation_requested;
-    const canRequest = !hasAI && !isRequestingAI;
-
-    return (
-      <div className="border-2 border-pip-boy-green/30 p-6 bg-black/50">
-        <div className="flex items-center justify-between mb-4">
-          <h3 className="text-lg font-bold text-pip-boy-green flex items-center gap-2 uppercase tracking-wider">
-            <PixelIcon name="brain" sizePreset="sm" variant="primary" decorative />
-            AI 深度解讀
-          </h3>
-
-          {!hasAI && (
-          <Button
-            size="default"
-            variant="default"
-            onClick={handleRequestAI}
-            disabled={!canRequest}
-            className="flex items-center gap-2"
-          >
-
-
-            {isRequestingAI ? (
-              <>
-                <PixelIcon name="loader" animation="spin" sizePreset="xs" className="text-black" decorative />
-                <span>分析中...</span>
-              </>
-            ) : (
-              <>
-                <PixelIcon name="sparkles" sizePreset="xs" className="text-black" decorative />
-                <span>請求 AI 解讀</span>
-              </>
-            )}
-          </Button>
-          )}
-
-          {hasAI &&
-          <div className="flex items-center gap-2 text-xs text-pip-boy-green/70">
-              <PixelIcon name="check" sizePreset="xs" variant="success" decorative />
-              <span className="uppercase tracking-wider">已使用 AI 解讀</span>
-              {reading.ai_interpretation_at &&
-            <span className="text-pip-boy-green/50">
-                  ({new Date(reading.ai_interpretation_at).toLocaleDateString('zh-TW')})
-                </span>
-            }
-              {reading.ai_interpretation_provider &&
-            <span className="text-pip-boy-green/50">
-                  - {reading.ai_interpretation_provider.toUpperCase()}
-                </span>
-            }
-            </div>
-          }
-        </div>
-
-        {/* AI Provider 選擇 Switch（未使用 AI 解讀時顯示）*/}
-        {!hasAI && !isRequestingAI &&
-        <div className="mb-4 flex items-center justify-center gap-3 p-3 bg-pip-boy-green/5 border border-pip-boy-green/20 rounded">
-            <span className={cn(
-            "text-sm font-bold uppercase tracking-wider transition-colors",
-            selectedProvider === 'openai' ? 'text-pip-boy-green' : 'text-pip-boy-green/50'
-          )}>
-              OpenAI
-            </span>
-            <Switch
-            checked={selectedProvider === 'gemini'}
-            onCheckedChange={(checked) => setSelectedProvider(checked ? 'gemini' : 'openai')}
-            disabled={hasAI}
-            className="data-[state=checked]:bg-pip-boy-green" />
-
-            <span className={cn(
-            "text-sm font-bold uppercase tracking-wider transition-colors",
-            selectedProvider === 'gemini' ? 'text-pip-boy-green' : 'text-pip-boy-green/50'
-          )}>
-              Gemini
-            </span>
-          </div>
-        }
-
-        {/* AI 解讀內容 */}
-        {hasAI && (
-          <div className="space-y-4">
-            {/* 🟢 如果已請求 AI 但還沒有完整文字，或文字為空，顯示串流元件 */}
-            {(() => {
-              const shouldStream = reading.ai_interpretation_requested && (!reading.overall_interpretation || reading.overall_interpretation.trim().length === 0);
-              console.log('[renderAIInterpretation] Render decision:', {
-                ai_interpretation_requested: reading.ai_interpretation_requested,
-                overall_interpretation_exists: !!reading.overall_interpretation,
-                overall_interpretation_length: reading.overall_interpretation?.length,
-                overall_interpretation_trimmed_length: reading.overall_interpretation?.trim().length,
-                shouldStream,
-                isStreamingEnabled,
-                willRenderComponent: shouldStream ? 'MultiCardStreamingInterpretation' : 'Static Content'
-              });
-              return shouldStream;
-            })() ? (
-              <MultiCardAIInterpretation
-                key="ai-streaming-component"
-                cardIds={streamingCardIds}
-                question={reading.question || '未指定問題'}
-                characterVoice={reading.character_voice_used || 'pip_boy'}
-                karmaAlignment={reading.karma_context || 'neutral'}
-                factionAlignment={reading.faction_influence}
-                spreadType={reading.spread_type || 'three_card'}
-                apiUrl="/api/v1/readings/interpretation/stream-multi"
-                enabled={isStreamingEnabled}
-                charsPerSecond={40}
-                onFetchComplete={handleFetchComplete}
-                onTypingComplete={handleTypingComplete}
-              />
-            ) : (
-              /* 🟢 串流完成後，顯示靜態內容 + TTS 播放器 */
-              <>
-                {/* TTS 語音朗讀 */}
-                <div className="bg-pip-boy-green/5 p-4 border border-pip-boy-green/20 rounded">
-                  <div className="flex items-center gap-2 mb-3">
-                    <PixelIcon name="volume-up" sizePreset="sm" variant="primary" decorative />
-                    <h4 className="text-sm font-bold text-pip-boy-green uppercase tracking-wider">
-                      語音朗讀
-                    </h4>
-                  </div>
-
-                  {/* TTS 生成中 Loading 狀態 */}
-                  {isTTSGenerating && !reading.interpretation_audio_url && (
-                    <div className="flex flex-col items-center justify-center gap-3 py-8">
-                      <PixelIcon
-                        name="loader"
-                        animation="spin"
-                        sizePreset="lg"
-                        variant="primary"
-                        decorative
-                      />
-                      <div className="text-center">
-                        <p className="text-sm text-pip-boy-green font-bold uppercase tracking-wider mb-1">
-                          正在生成語音檔案...
-                        </p>
-                        <p className="text-xs text-pip-boy-green/60">
-                          請稍候，TTS 服務處理中
-                        </p>
-                      </div>
-                    </div>
-                  )}
-
-                  {/* 音頻播放器（TTS 完成或已有音頻檔案）*/}
-                  {!isTTSGenerating && (
-                    <StoryAudioPlayer
-                      key={reading.interpretation_audio_url || 'no-audio'}
-                      audioUrl={reading.interpretation_audio_url || ""}
-                      characterName="AI 解讀"
-                      characterKey="ai_interpretation"
-                      storyText={reading.overall_interpretation}
-                      useFallback={!reading.interpretation_audio_url}
-                      volume={0.8}
-                    />
-                  )}
-                </div>
-
-                <div className="bg-black/70 p-4 border border-pip-boy-green/20 rounded">
-                  <p className="text-sm text-pip-boy-green/90 leading-relaxed whitespace-pre-wrap">
-                    {reading.overall_interpretation}
-                  </p>
-                </div>
-
-                {reading.summary_message && (
-                  <div className="bg-pip-boy-green/5 p-3 border-l-4 border-pip-boy-green rounded">
-                    <p className="text-xs text-pip-boy-green font-bold uppercase tracking-wider">
-                      {reading.summary_message}
-                    </p>
-                  </div>
-                )}
-
-                {reading.prediction_confidence !== undefined && (
-                  <div className="flex items-center gap-2 text-xs text-pip-boy-green/60">
-                    <PixelIcon name="chart" sizePreset="xs" decorative />
-                    <span className="uppercase tracking-wider">
-                      預測信心度: {(reading.prediction_confidence * 100).toFixed(0)}%
-                    </span>
-                  </div>
-                )}
-              </>
-            )}
-          </div>
-        )}
-
-        {/* 未請求時的說明 */}
-        {!hasAI && !isRequestingAI &&
-        <div className="text-sm text-pip-boy-green/70 space-y-2">
-            <p className="leading-relaxed">
-              使用 AI 深度分析你的占卜結果，獲得更詳細的解讀與建議。
-            </p>
-            <p className="text-xs text-pip-boy-green/50 flex items-center gap-2">
-              <PixelIcon name="alert" sizePreset="xs" variant="warning" decorative />
-              <span className="uppercase tracking-wider">注意：每次占卜只能使用一次 AI 解讀功能</span>
-            </p>
-          </div>
-        }
-
-        {/* 錯誤顯示 */}
-        {storeError &&
-        <div className="mt-4 bg-red-500/10 border border-red-500/30 p-3 rounded">
-            <div className="flex items-center gap-2 text-red-400 text-sm">
-              <PixelIcon name="alert" sizePreset="xs" variant="error" decorative />
-              <span>{storeError}</span>
-            </div>
-          </div>
-        }
-      </div>);
-
-  };
-
-  // 1. 占卜總覽 Tab
-  const renderOverviewTab = () =>
-  <motion.div
-    key="overview"
-    initial={{ opacity: 0, y: 20 }}
-    animate={{ opacity: 1, y: 0 }}
-    exit={{ opacity: 0, y: -20 }}
-    className="space-y-6">
-
-      {/* AI 解讀區塊 */}
-      {renderAIInterpretationSection()}
-
-      {/* 占卜資訊卡片 */}
-      <div className="border-2 border-pip-boy-green bg-pip-boy-green/5 p-6">
-        <div className="flex items-center justify-between mb-4">
-          <h2 className="text-2xl font-bold uppercase tracking-wider text-pip-boy-green">占卜記錄</h2>
-          <span className="text-sm text-pip-boy-green/70">
-            {reading && formatDate(reading.created_at)}
-          </span>
-        </div>
-
-        <div className="flex flex-wrap items-center gap-2 mb-4">
-          {reading?.spread_type &&
-        <span className="px-3 py-1 bg-pip-boy-green/20 border border-pip-boy-green/50 text-sm rounded">
-              {getSpreadTypeName(reading.spread_type)}
-            </span>
-        }
-          {reading?.faction_influence &&
-        <span className="px-3 py-1 bg-pip-boy-green/10 border border-pip-boy-green/30 text-sm rounded">
-              {getFactionName(reading.faction_influence)}
-            </span>
-        }
-          {reading?.karma_context &&
-        <span className="px-3 py-1 bg-yellow-500/20 border border-yellow-500/50 text-yellow-400 text-sm rounded">
-              {getKarmaName(reading.karma_context)}
-            </span>
-        }
-        </div>
-
-        <div className="border-l-4 border-pip-boy-green/50 pl-4 py-2 bg-pip-boy-green/5">
-          <p className="text-pip-boy-green italic text-lg">
-            "{reading?.question}"
-          </p>
-        </div>
-      </div>
-
-      {/* 所有卡牌網格 */}
-      <div>
-        <h3 className="text-xl font-bold uppercase tracking-wider mb-4 flex items-center gap-2 text-pip-boy-green">
-          <PixelIcon name="spade" sizePreset="sm" variant="primary" decorative />
-          抽到的卡牌
-        </h3>
-
-        {cardsData.length === 0 ? (
-      /* 無卡牌資料的提示 */
-      <div className="border-2 border-orange-400/40 bg-orange-500/5 p-8 rounded-lg">
-            <div className="text-center space-y-4">
-              <PixelIcon name="alert-triangle" sizePreset="xl" variant="warning" animation="pulse" decorative />
-              <div>
-                <h4 className="text-orange-400 font-bold text-lg mb-2">暫無卡牌資料</h4>
-                <p className="text-pip-boy-green/70 text-sm">
-                  此占卜記錄的卡牌資料尚未載入或不可用。
-                </p>
-                <p className="text-pip-boy-green/60 text-xs mt-2">
-                  這可能是由於資料庫中的占卜記錄尚未包含完整的卡牌資訊。
-                </p>
-              </div>
-            </div>
-          </div>) :
-
-      <div className="grid grid-cols-2 md:grid-cols-3 lg:grid-cols-4 gap-4">
-            {cardsData.map((card, index) =>
-        <TiltCard key={index} card={card} index={index} />
-        )}
-          </div>
-      }
-      </div>
-    </motion.div>;
-
-
-  // 解讀結果 Tab
-  const renderInterpretationTab = () =>
-  <motion.div
-    key="interpretation"
-    initial={{ opacity: 0, y: 20 }}
-    animate={{ opacity: 1, y: 0 }}
-    exit={{ opacity: 0, y: -20 }}
-    className="space-y-6">
-
-      {/* AI 解讀區塊 */}
-      {renderAIInterpretationSection()}
-
-      {/* 原始解讀結果 */}
-      <div className="border-2 border-pip-boy-green/30 bg-pip-boy-green/5 p-6 rounded-lg">
-        <h3 className="text-xl font-bold uppercase tracking-wider mb-4 flex items-center gap-2 text-pip-boy-green">
-          <PixelIcon name="book" sizePreset="sm" variant="primary" decorative />
-          完整解讀結果
-        </h3>
-
-        <p className="text-pip-boy-green/90 whitespace-pre-wrap leading-relaxed">
-          {reading?.interpretation}
-        </p>
-      </div>
-    </motion.div>;
-
-
-  // 4. 元資料 Tab
-  const renderMetadataTab = () =>
-  <motion.div
-    key="metadata"
-    initial={{ opacity: 0, y: 20 }}
-    animate={{ opacity: 1, y: 0 }}
-    exit={{ opacity: 0, y: -20 }}
-    className="space-y-6">
-
-      <div className="grid grid-cols-1 md:grid-cols-2 gap-6">
-        {reading?.character_voice_used &&
-      <div className="border-2 border-pip-boy-green/30 bg-pip-boy-green/5 p-6 rounded-lg">
-            <h3 className="text-sm font-bold uppercase tracking-wider mb-3 flex items-center gap-2 text-pip-boy-green">
-              <PixelIcon name="user" sizePreset="xs" variant="primary" decorative />
-              角色聲音
-            </h3>
-            <p className="text-pip-boy-green/80 text-base leading-relaxed">
-              {getCharacterName(reading.character_voice_used)}
-            </p>
-          </div>
-      }
-
-        {reading?.karma_context &&
-      <div className="border-2 border-pip-boy-green/30 bg-pip-boy-green/5 p-6 rounded-lg">
-            <h3 className="text-sm font-bold uppercase tracking-wider mb-3 flex items-center gap-2 text-pip-boy-green">
-              <PixelIcon name="zap" sizePreset="xs" variant="warning" decorative />
-              業力背景
-            </h3>
-            <p className="text-pip-boy-green/80 text-base leading-relaxed">
-              {getKarmaName(reading.karma_context)}
-            </p>
-          </div>
-      }
-
-        {reading?.faction_influence &&
-      <div className="border-2 border-pip-boy-green/30 bg-pip-boy-green/5 p-6 rounded-lg">
-            <h3 className="text-sm font-bold uppercase tracking-wider mb-3 flex items-center gap-2 text-pip-boy-green">
-              <PixelIcon name="flag" sizePreset="xs" variant="info" decorative />
-              派系影響
-            </h3>
-            <p className="text-pip-boy-green/80 text-base leading-relaxed">
-              {getFactionName(reading.faction_influence)}
-            </p>
-          </div>
-      }
-      </div>
-
-      {/* Share Link Management Section */}
-      <div className="mt-8">
-        <ShareLinkManagement readingId={readingId} />
-      </div>
-    </motion.div>;
-
-
-  // === Loading & Error States ===
-  // 顯示載入畫面（初始化中或資料載入中）
-  if (!isInitialized || isLoading) {
-    return (
-      <div className="min-h-screen bg-black flex items-center justify-center">
-        <div className="text-center">
-          <div className="w-16 h-16 border-4 border-pip-boy-green border-t-transparent rounded-full animate-spin mx-auto mb-4"></div>
-          <p className="text-pip-boy-green">
-            {!isInitialized ? '驗證認證狀態...' : '載入占卜記錄...'}
-          </p>
-        </div>
-      </div>);
-
-  }
-
-  if (error || !reading) {
-    return (
-      <div className="min-h-screen bg-black flex items-center justify-center p-4">
-        <div className="border-2 border-red-500 bg-red-500/10 p-6 max-w-md w-full">
-          <div className="flex items-center gap-3 mb-4">
-            <PixelIcon name="alert-triangle" sizePreset="lg" variant="error" animation="pulse" decorative />
-            <h2 className="text-xl font-bold text-red-400 uppercase">錯誤</h2>
-          </div>
-          <p className="text-red-300 mb-6">{error || '找不到此占卜記錄'}</p>
-          <Button size="sm" variant="outline"
-          onClick={() => router.push('/dashboard')}
-          className="w-full px-4 py-3 transition-all duration-200 uppercase font-bold tracking-wider">
-
-            <span className="flex items-center justify-center gap-2">
-              <PixelIcon name="arrow-left" sizePreset="xs" variant="default" decorative />
-              返回 Dashboard
-            </span>
-          </Button>
-        </div>
-      </div>);
-
-  }
-
-  return (
-    <div className="min-h-screen bg-black text-pip-boy-green p-4 md:p-8">
-      <div className="max-w-6xl mx-auto">
-        {/* Header with Back Button */}
-        <div className="mb-6">
-          <Button size="default" variant="link"
-          onClick={() => router.push('/readings')}
-          className="flex items-center gap-2 transition-colors mb-4">
-
-            <PixelIcon name="arrow-left" sizePreset="xs" variant="default" decorative />
-            <span className="text-sm uppercase tracking-wider">返回占卜紀錄</span>
-          </Button>
-        </div>
-
-        {/* Tab Navigation */}
-        <div className="border-b-2 border-pip-boy-green/30 mb-6">
-          <div className="flex overflow-x-auto scrollbar-thin scrollbar-thumb-pip-boy-green/30">
-            {tabConfig.map((tab, index) => {
-              const isActive = activeTab === tab.id;
-              return (
-                <motion.button
-                  key={tab.id}
-                  onClick={() => setActiveTab(tab.id)}
-                  className={cn(
-                    "flex items-center gap-2 px-4 py-3 text-sm border-b-2 transition-all duration-200 whitespace-nowrap",
-                    isActive ?
-                    `${tab.color} border-current bg-pip-boy-green/5` :
-                    "text-pip-boy-green/60 border-transparent hover:text-pip-boy-green/80 hover:bg-pip-boy-green/5"
-                  )}
-                  whileHover={{ y: -1 }}
-                  initial={{ opacity: 0, y: 10 }}
-                  animate={{ opacity: 1, y: 0 }}
-                  transition={{ delay: index * 0.05 }}>
-
-                  <PixelIcon name={tab.icon} sizePreset="xs" decorative />
-                  <span>{tab.label}</span>
-                </motion.button>);
-
-            })}
-          </div>
-        </div>
-
-        {/* Tab Content */}
-        <div className="min-h-[60vh]">
-          <AnimatePresence mode="wait">
-            {activeTab === 'overview' && renderOverviewTab()}
-            {activeTab === 'interpretation' && renderInterpretationTab()}
-            {activeTab === 'metadata' && renderMetadataTab()}
-          </AnimatePresence>
-        </div>
-
-        {/* Actions */}
-        <div className="mt-8 grid grid-cols-1 md:grid-cols-2 lg:grid-cols-4 gap-4">
-          <Button
-            size="sm"
-            variant="outline"
-            onClick={() => router.push('/readings')}
-            className="px-4 py-3 transition-all duration-200 uppercase font-bold tracking-wider"
-          >
-            <span className="flex items-center justify-center gap-2">
-              <PixelIcon name="arrow-left" sizePreset="xs" variant="default" decorative />
-              返回占卜記錄
-            </span>
-          </Button>
-
-          {/* Share Button - 只對已完成的占卜顯示 */}
-          {reading && <ShareButton readingId={reading.id} reading={reading} />}
-
-          <Button size="sm" variant="outline"
-          onClick={() => setDeleteDialogOpen(true)}
-          className="px-4 py-3 transition-all duration-200 uppercase font-bold tracking-wider">
-
-            <span className="flex items-center justify-center gap-2">
-              <PixelIcon name="trash" sizePreset="xs" decorative />
-              刪除占卜
-            </span>
-          </Button>
-
-          <Button size="sm" variant="outline"
-          onClick={() => router.push('/readings/new')}
-          className="px-4 py-3 transition-all duration-200 uppercase font-bold tracking-wider">
-
-            <span className="flex items-center justify-center gap-2">
-              <PixelIcon name="magic" sizePreset="xs" variant="success" decorative />
-              新占卜
-            </span>
-          </Button>
-        </div>
-
-        {/* 刪除確認對話框 */}
-        <ConfirmDialog
-          open={deleteDialogOpen}
-          onOpenChange={setDeleteDialogOpen}
-          onConfirm={confirmDelete}
-          title="刪除占卜記錄"
-          description="確定要刪除這筆占卜記錄嗎？此操作無法復原，所有相關的卡牌和解讀資料都將被永久刪除。"
-          confirmText="刪除"
-          cancelText="取消"
-          variant="destructive"
-          isLoading={isDeleting} />
-
-
-        {/* 卡片詳情 Modal */}
-        {selectedCardForModal &&
-        <CardDetailModal
-          card={selectedCardForModal as any}
-          isOpen={isCardModalOpen}
-          onClose={() => {
-            setIsCardModalOpen(false);
-            setSelectedCardForModal(null);
-          }}
-          readingContext={
-          // 從 cardsData 中找到對應的 card，取得占卜情境資訊
-          (() => {
-            const cardIndex = cardsData.findIndex((c) => c.id === selectedCardForModal.id);
-            if (cardIndex === -1) return undefined;
-
-            const card = cardsData[cardIndex];
-            return {
-              question: reading?.question,
-              spreadType: reading?.spread_type ? getSpreadTypeName(reading.spread_type) : undefined,
-              positionName: card.position_in_reading,
-              positionMeaning: card.position_meaning,
-              cardIndex: cardIndex,
-              totalCards: cardsData.length
-            };
-          })()
-          }
-          enableAudio={true}
-          showQuickActions={true}
-          showBookmark={!!user}
-          showShare={true}
-          showPersonalNotes={!!user}
-          isGuestMode={!user}
-          factionInfluence={reading?.faction_influence} />
-
-        }
-      </div>
-    </div>);
-=======
   } catch (error) {
     console.error('Failed to fetch reading for metadata:', error);
   }
@@ -884,7 +39,6 @@
     description: '查看你的塔羅占卜詳細記錄，包含問題、牌陣配置、每張卡牌解讀與完整占卜結果。回顧過去的占卜體驗，深化理解。',
   };
 }
->>>>>>> 1aff84ca
 
 export default function ReadingDetailPage() {
   return <ReadingDetailClientPage />;
