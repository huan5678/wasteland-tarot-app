--- conflicted
+++ resolved
@@ -754,26 +754,6 @@
 
             {/* Action Buttons */}
             {!isGeneratingInterpretation && (
-<<<<<<< HEAD
-              <div className="flex flex-col sm:flex-row gap-4">
-                <PipBoyButton
-                  onClick={handleSaveReading}
-                  disabled={isSaving}
-                  variant="default"
-                  size="lg"
-                  className="flex-1"
-                >
-                  <PixelIcon name="save" size={16} className="mr-2" decorative />{isSaving ? '保存中...' : '儲存至 Vault'}
-                </PipBoyButton>
-                <PipBoyButton
-                  onClick={handleNewReading}
-                  variant="outline"
-                  size="lg"
-                  className="flex-1"
-                >
-                  <PixelIcon name="reload" size={16} className="mr-2" decorative />新占卜
-                </PipBoyButton>
-=======
               <div className="space-y-4">
                 {/* 自動儲存狀態提示 */}
                 {isSaving && !hasAutoSaved && (
@@ -793,24 +773,23 @@
                 <div className="flex flex-col sm:flex-row gap-4">
                   {/* 查看詳情按鈕（自動保存完成後顯示） */}
                   {hasAutoSaved && readingId && (
-                    <button
+                    <PipBoyButton
                       onClick={handleViewDetail}
-                      className="flex-1 py-3 bg-pip-boy-green text-wasteland-dark font-bold text-lg hover:bg-pip-boy-green/80 transition-colors flex items-center justify-center"
+                      variant="default"
+                      size="lg"
+                      className="flex-1"
                     >
                       <PixelIcon name="eye" size={16} className="mr-2" decorative />查看詳情
-                    </button>
+                    </PipBoyButton>
                   )}
 
                   {/* 新占卜按鈕 */}
-                  <button
+                  <PipBoyButton
                     onClick={handleNewReading}
                     disabled={isSaving || isGeneratingInterpretation}
-                    className={cn(
-                      "flex-1 py-3 border-2 font-bold text-lg transition-colors flex items-center justify-center",
-                      isSaving || isGeneratingInterpretation
-                        ? "border-pip-boy-green/30 text-pip-boy-green/30 cursor-not-allowed"
-                        : "border-pip-boy-green text-pip-boy-green hover:bg-pip-boy-green/10"
-                    )}
+                    variant="outline"
+                    size="lg"
+                    className="flex-1"
                   >
                     {isSaving ? (
                       <>
@@ -823,7 +802,7 @@
                         新占卜
                       </>
                     )}
-                  </button>
+                  </PipBoyButton>
                 </div>
 
                 {/* 說明文字 */}
@@ -834,7 +813,6 @@
                     ? '占卜記錄已保存，點擊「查看詳情」可查看完整解讀和語音朗讀'
                     : '占卜解讀完成後將自動儲存至 Vault'}
                 </p>
->>>>>>> e347438f
               </div>
             )}
           </div>
