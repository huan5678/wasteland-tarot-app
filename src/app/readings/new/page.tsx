import type { Metadata } from 'next';
import { NewReadingContent } from './new-reading-content';

export const metadata: Metadata = {
  title: '新占卜 | 廢土塔羅 - 開始你的塔羅占卜旅程',
  description: '選擇牌陣類型，提出你的問題，透過 Vault-Tec 量子演算法獲得專屬的塔羅占卜解讀。支援多種牌陣類型，包含單張牌、三張牌、塞爾特十字等。',
};

export default function NewReadingPage() {
<<<<<<< HEAD
  // 統一認證檢查（自動處理初始化、重導向、日誌）
  const { isReady, user } = useRequireAuth();
  const { prefersReducedMotion } = usePrefersReducedMotion();

  // Get spread templates loading state
  const isSpreadsLoading = useSpreadTemplatesStore(s => s.isLoading);

  const [step, setStep] = useState<'setup' | 'drawing' | 'results'>('setup');
  const [question, setQuestion] = useState('');
  const [spreadType, setSpreadType] = useState<string>('single_wasteland_reading');
  const [drawnCards, setDrawnCards] = useState<TarotCardWithPosition[]>([]);
  const [interpretation, setInterpretation] = useState('');
  const [isGeneratingInterpretation, setIsGeneratingInterpretation] = useState(false);
  const [isSaving, setIsSaving] = useState(false);
  const [readingId, setReadingId] = useState<string>();
  const [hasAutoSaved, setHasAutoSaved] = useState(false); // 追蹤是否已自動儲存

  // 從每個類別隨機選一個問題
  const [randomQuestions] = useState(() => {
    return commonQuestionsData.categories.map((category) => {
      const randomIndex = Math.floor(Math.random() * category.questions.length);
      return {
        text: category.questions[randomIndex],
        category: category.name
      };
    });
  });

  // Card Detail Modal state
  const [selectedCardForDetail, setSelectedCardForDetail] = useState<DetailedTarotCard | null>(null);
  const [isCardModalOpen, setIsCardModalOpen] = useState(false);

  // Analytics hooks
  const { trackReadingCreated, trackReadingCompleted, trackFeatureUsage } = useAnalytics();
  const { trackCardView } = useReadingTracking(readingId);
  const readingStartTime = useRef<number>(Date.now());

  // Session store hooks
  const {
    activeSession,
    createSession,
    updateSession,
    completeSession,
    setActiveSession,
    resumeSession
  } = useSessionStore();

  // Auto-save hook
  const { triggerSave, saveNow, status: autoSaveStatus } = useAutoSave({
    debounceMs: 2000,
    enabled: true,
    onSaveSuccess: (session) => {
      console.log('Session auto-saved:', session.id);
    },
    onSaveError: (error) => {
      console.error('Auto-save failed:', error);
      toast.error('自動儲存失敗', { description: error.message });
    }
  });

  // Track session changes for auto-save
  useSessionChangeTracker(activeSession, {
    onChange: triggerSave,
    watchFields: ['session_state', 'question']
  });

  // Track if session has been initialized to prevent infinite loop
  const sessionInitialized = useRef(false);
  const initialSessionId = useRef<string | null>(null);

  // CRITICAL: Generate stable reading ID for InteractiveCardDraw to prevent infinite loop
  const stableReadingIdRef = useRef<string>(`temp-reading-${Date.now()}`);

  // Prevent body scrolling during drawing step
  useEffect(() => {
    if (step === 'drawing') {
      // Save original overflow value
      const originalOverflow = document.body.style.overflow;
      // Prevent scrolling
      document.body.style.overflow = 'hidden';

      return () => {
        // Restore original overflow when leaving drawing step
        document.body.style.overflow = originalOverflow;
      };
    }
  }, [step]);

  // Initialize or resume session on mount
  useEffect(() => {
    const initializeSession = async () => {
      // 簡潔的檢查
      if (!isReady) return;

      // Check if there's an active session to resume
      if (activeSession) {
        // Only initialize if this is a new session or first load
        if (!sessionInitialized.current || initialSessionId.current !== activeSession.id) {
          sessionInitialized.current = true;
          initialSessionId.current = activeSession.id;

          // Restore state from active session
          if (activeSession.question) setQuestion(activeSession.question);
          if (activeSession.spread_type) setSpreadType(activeSession.spread_type);

          const sessionState = activeSession.session_state;
          if (sessionState) {
            // Restore cards if they exist
            if (sessionState.cards_drawn && sessionState.cards_drawn.length > 0) {
              // Fetch full card data from API based on card_ids
              const fetchFullCards = async () => {
                try {
                  const { cardsAPI } = await import('@/lib/api/services');
                  const cardPromises = sessionState.cards_drawn!.map(async (card) => {
                    try {
                      // Fetch full card data from API using UUID
                      const fullCard = await cardsAPI.getById(card.card_id);
                      return {
                        ...fullCard,
                        // Keep both UUID (for storage) and number ID (for UI compatibility)
                        uuid: fullCard.id, // Backend UUID
                        id: fullCard.number || parseInt(fullCard.id.split('-')[0], 16) % 1000, // Display ID
                        position: card.position as 'upright' | 'reversed'
                      };
                    } catch (error) {
                      console.error(`Failed to fetch card ${card.card_id}:`, error);
                      // Fallback to minimal data if API fails
                      return {
                        uuid: card.card_id, // Preserve UUID for retry
                        id: parseInt(card.card_id.split('-')[0], 16) % 1000,
                        name: card.card_name,
                        suit: card.suit || '',
                        position: card.position as 'upright' | 'reversed',
                        upright_meaning: '',
                        reversed_meaning: '',
                        image_url: '',
                        keywords: []
                      };
                    }
                  });

                  const fullCards = await Promise.all(cardPromises);
                  setDrawnCards(fullCards as TarotCardWithPosition[]);
                } catch (error) {
                  console.error('Failed to restore cards:', error);
                  // Fallback to basic restore without full data
                  const restoredCards: TarotCardWithPosition[] = sessionState.cards_drawn!.map((card) => ({
                    uuid: card.card_id, // ✅ Preserve UUID for future retries
                    id: 0, // ✅ Placeholder display ID (will be replaced when API succeeds)
                    name: card.card_name,
                    suit: card.suit || '',
                    position: card.position as 'upright' | 'reversed',
                    upright_meaning: '',
                    reversed_meaning: '',
                    image_url: '',
                    keywords: []
                  }));
                  setDrawnCards(restoredCards);
                }
              };

              fetchFullCards();
            }

            // Restore interpretation progress
            if (sessionState.interpretation_progress?.text) {
              setInterpretation(sessionState.interpretation_progress.text);
            }

            // Determine current step based on state
            // CRITICAL FIX: Only auto-restore step on first load, don't override during active drawing
            if (sessionState.cards_drawn && sessionState.cards_drawn.length > 0) {
              // If cards are drawn, always go to results page
              // (interpretation will continue loading there if not completed)
              setStep('results');
            } else {
              setStep('setup');
            }
          }

          console.log('恢復現有會話:', activeSession.id);
        } else {
          // Session already initialized - don't override step during active operations
          console.log('[Session] Already initialized, skipping step override to preserve drawing state');
        }
      } else {
        // Reset initialization flag when no active session
        sessionInitialized.current = false;
        initialSessionId.current = null;
        console.log('無現有會話，等待用戶開始新占卜');
      }
    };

    initializeSession();
  }, [isReady, user, activeSession]);

  // Create session when question is submitted
  const createNewSession = async () => {
    if (!user?.id || !question.trim()) return;

    try {
      const sessionState: SessionState = {
        cards_drawn: [],
        current_card_index: 0
        // 🔧 FIX: Don't track interpretation progress in session_state
        // interpretation_progress: {
        //   started: false,
        //   completed: false
        // }
      };

      const session = await createSession({
        user_id: user.id,
        spread_type: toCanonical(spreadType),
        question: question.trim(),
        session_state: sessionState,
        status: 'active'
      });

      // CRITICAL FIX: Mark this session as initialized to prevent step reset
      sessionInitialized.current = true;
      initialSessionId.current = session.id;

      console.log('新會話已建立:', session.id);
      toast.success('會話已建立', { description: '你的占卜進度將自動儲存' });
    } catch (error) {
      console.error('建立會話失敗:', error);
      // Continue anyway - user can still use the reading without save/resume
    }
  };

  // Update session state when cards are drawn or interpretation changes
  const updateSessionState = async () => {
    if (!activeSession) return;

    const sessionState: SessionState = {
      cards_drawn: drawnCards.map((card) => ({
        card_id: card.uuid || card.id.toString(), // ✅ Use UUID if available, fallback to number ID
        card_name: card.name,
        suit: card.suit,
        position: card.position,
        drawn_at: new Date().toISOString()
      })),
      current_card_index: drawnCards.length
      // 🔧 FIX: Don't save interpretation to session_state
      // AI interpretation should only be generated when user explicitly requests it
      // interpretation_progress: {
      //   started: interpretation.length > 0,
      //   completed: !isGeneratingInterpretation && interpretation.length > 0,
      //   text: interpretation
      // }
    };

    try {
      await updateSession(activeSession.id, {
        session_state: sessionState,
        question: question
      });
    } catch (error) {
      console.error('更新會話狀態失敗:', error);
    }
  };

  // Update session state when relevant data changes
  useEffect(() => {
    if (activeSession && (drawnCards.length > 0 || interpretation)) {
      // Get position meanings for current spread type
      const canonicalSpreadType = toCanonical(spreadType);
      const positions = spreadPositionMeanings[canonicalSpreadType] || [];

      // Update the active session in the store to trigger auto-save
      const sessionState: SessionState = {
        cards_drawn: drawnCards.map((card, index) => ({
          card_id: card.uuid || card.id.toString(), // Use UUID if available, fallback to number ID
          card_name: card.name,
          suit: card.suit,
          position: card.position,
          drawn_at: new Date().toISOString(),
          // Add position metadata
          positionName: positions[index]?.name || `位置 ${index + 1}`,
          positionMeaning: positions[index]?.meaning || ''
        })),
        current_card_index: drawnCards.length
        // 🔧 FIX: Don't save interpretation to session_state
        // interpretation_progress: {
        //   started: interpretation.length > 0,
        //   completed: !isGeneratingInterpretation && interpretation.length > 0,
        //   text: interpretation
        // }
      };

      // Update local state only - auto-save will handle the API call
      setActiveSession({
        ...activeSession,
        session_state: sessionState,
        question: question
      });
    }
  }, [drawnCards, interpretation, isGeneratingInterpretation, spreadType]);

  const handleQuestionSubmit = async (e: React.FormEvent) => {
    e.preventDefault();
    if (question.trim()) {
      // Create session if not already exists
      if (!activeSession) {
        await createNewSession();
      }

      // Track question submission
      trackFeatureUsage('reading_creation', 'question_submitted', {
        spread_type: spreadType,
        question_length: question.length
      });
      setStep('drawing');
    }
  };

  // Handle back to step 1 (only allowed if no cards drawn yet)
  const handleBackToSetup = () => {
    if (step === 'drawing' && drawnCards.length === 0) {
      setStep('setup');
    }
  };

  const handleCardsDrawn = async (cards: any[]) => {
    console.log('[InteractiveCardDraw] Cards drawn:', cards);

    // Convert CardWithPosition to TarotCardWithPosition
    const convertedCards: TarotCardWithPosition[] = cards.map((card) => ({
      id: typeof card.id === 'number' ? card.id : (card.number || 0),
      uuid: typeof card.id === 'string' ? card.id : card.uuid,
      name: card.name,
      suit: card.suit,
      number: card.number,
      upright_meaning: card.upright_meaning,
      reversed_meaning: card.reversed_meaning,
      image_url: card.image_url,
      keywords: card.keywords || [],
      position: card.position,
      _position_meta: card.positionLabel // Preserve position label
    } as any));

    setDrawnCards(convertedCards);
    setStep('results');

    // Track cards drawn
    convertedCards.forEach((card) => {
      trackCardView(card.id.toString());
    });

    // Track reading creation
    trackReadingCreated({
      spread_type: spreadType,
      character_voice: 'pip-boy',
      question_length: question.length,
      card_ids: convertedCards.map((c) => c.id.toString())
    });

    await generateInterpretation(convertedCards);
  };

  const generateInterpretation = async (cards: TarotCardWithPosition[]) => {
    setIsGeneratingInterpretation(true);

    try {
      // Use interpretation engine for all spread types
      const { generateInterpretation: generateInterp } = await import('@/lib/interpretationEngine');
      const interpretation = generateInterp({ spreadType, question, cards });
      setInterpretation(interpretation);
    } catch (error) {
      console.error('Failed to generate interpretation:', error);
      // Fallback to basic interpretation if engine fails
      const fallbackInterpretation = cards.map((card, index) => {
        const positionLabel = `位置 ${index + 1}`;
        const meaning = card.position === 'upright' ? card.upright_meaning : card.reversed_meaning;
        return `**${positionLabel}: ${card.name} (${card.position === 'upright' ? '正位' : '逆位'})**\n${meaning}`;
      }).join('\n\n');

      setInterpretation(fallbackInterpretation + '\n\n請稍後再試以獲得更詳細的解讀。');
    } finally {
      setIsGeneratingInterpretation(false);
    }
  };

  // 自動儲存：當解讀完成後自動保存占卜記錄
  useEffect(() => {
    const autoSaveReading = async () => {
      // 檢查條件：解讀已完成、有卡牌、有解讀內容、還沒保存過
      if (!isGeneratingInterpretation && drawnCards.length > 0 && interpretation && !hasAutoSaved && activeSession) {
        console.log('[AutoSave] 條件滿足，開始自動保存占卜記錄');
        setHasAutoSaved(true); // 立即設置，防止重複保存
        await handleSaveReading();
      }
    };

    autoSaveReading();
    // eslint-disable-next-line react-hooks/exhaustive-deps
  }, [isGeneratingInterpretation]);

  const handleSaveReading = async () => {
    console.log('[handleSaveReading] Called');
    console.log('[handleSaveReading] user:', user);
    console.log('[handleSaveReading] activeSession:', activeSession);
    console.log('[handleSaveReading] completeSession function:', completeSession);

    // Must have an active session to complete
    if (!activeSession) {
      console.log('[handleSaveReading] No active session!');
      toast.error('保存失敗', { description: '找不到會話記錄' });
      return;
    }

    setIsSaving(true);
    console.log('[handleSaveReading] Calling completeSession with id:', activeSession.id);

    try {
      // CRITICAL FIX: Force save session with cards_drawn BEFORE completing
      console.log('[handleSaveReading] Force saving session with cards_drawn...');
      console.log('[handleSaveReading] drawnCards count:', drawnCards.length);
      console.log('[handleSaveReading] activeSession.id:', activeSession.id);

      // Get position meanings for current spread type
      const canonicalSpreadType = toCanonical(spreadType);
      const positions = spreadPositionMeanings[canonicalSpreadType] || [];

      // Prepare session state with cards_drawn
      const sessionState: SessionState = {
        cards_drawn: drawnCards.map((card, index) => ({
          card_id: card.uuid || card.id.toString(), // Use UUID if available, fallback to number ID
          card_name: card.name,
          suit: card.suit,
          position: card.position,
          drawn_at: new Date().toISOString(),
          // Add position metadata
          positionName: positions[index]?.name || `位置 ${index + 1}`,
          positionMeaning: positions[index]?.meaning || ''
        })),
        current_card_index: drawnCards.length
        // 🔧 FIX: Don't save interpretation to session_state
        // interpretation_progress: {
        //   started: interpretation.length > 0,
        //   completed: !isGeneratingInterpretation && interpretation.length > 0,
        //   text: interpretation
        // }
      };

      console.log('[handleSaveReading] Prepared session_state:', sessionState);
      console.log('[handleSaveReading] cards_drawn count in session_state:', sessionState.cards_drawn.length);
      console.log('[handleSaveReading] First card in cards_drawn:', sessionState.cards_drawn[0]);

      // CRITICAL: Directly call updateSession API with explicit session_state
      let updatedSession;
      try {
        console.log('[handleSaveReading] Calling updateSession API...');
        updatedSession = await updateSession(activeSession.id, {
          session_state: sessionState,
          question: question
        });

        // Check if session was cleared (404/403 errors)
        if (!updatedSession) {
          console.error('[handleSaveReading] Session was cleared (not found or forbidden)');
          toast.error('會話已失效', { description: '無法找到或存取此會話' });
          throw new Error('Session was cleared');
        }

        console.log('[handleSaveReading] updateSession SUCCESS:', updatedSession);
        console.log('[handleSaveReading] Updated session.session_state.cards_drawn:', updatedSession.session_state?.cards_drawn);
      } catch (updateError) {
        console.error('[handleSaveReading] updateSession FAILED:', updateError);
        toast.error('保存會話失敗', { description: '無法更新會話資料' });
        throw updateError; // Re-throw to stop execution
      }

      console.log('[handleSaveReading] Session saved successfully, now calling completeSession');

      // CRITICAL FIX: Fetch spread templates and find matching template ID
      const { useSpreadTemplatesStore } = await import('@/lib/spreadTemplatesStore');
      await useSpreadTemplatesStore.getState().fetchAll();
      const spreadTemplates = useSpreadTemplatesStore.getState().templates;

      // Find the template matching our spread type
      const matchingTemplate = spreadTemplates.find((t) => t.spread_type === canonicalSpreadType);
      const spreadTemplateId = matchingTemplate?.id;

      console.log('[handleSaveReading] canonicalSpreadType:', canonicalSpreadType);
      console.log('[handleSaveReading] matchingTemplate:', matchingTemplate);
      console.log('[handleSaveReading] spreadTemplateId:', spreadTemplateId);

      // Complete the session (creates Reading record internally)
      // 🔧 FIX: Don't pass interpretation - AI interpretation should only be generated
      // when user explicitly requests it via "請求 AI 解讀" button
      const result = await completeSession(activeSession.id, {
        // interpretation: interpretation, // ❌ REMOVED: Don't auto-fill interpretation
        spread_template_id: spreadTemplateId, // ✅ NOW PASSING spread_template_id!
        character_voice: 'pip_boy',
        karma_context: 'neutral',
        faction_influence: 'independent' // 預設使用獨立派
      });

      console.log('會話已完成並轉換為 Reading:', result);

      // Track reading completion
      const duration = Math.floor((Date.now() - readingStartTime.current) / 1000);
      if (result.reading_id) {
        setReadingId(result.reading_id);
        trackReadingCompleted({
          reading_id: result.reading_id,
          duration: duration
        });
      }

      // Track action
      import('@/lib/actionTracker').then((m) => m.track('reading:create', {
        question,
        spread: spreadType,
        cards: drawnCards.length,
        reading_id: result.reading_id
      }));

      // CRITICAL FIX: Refresh readings store so new reading appears immediately
      console.log('[handleSaveReading] Refreshing readings store...');
      const { useReadingsStore } = await import('@/lib/readingsStore');
      await useReadingsStore.getState().fetchUserReadings(user!.id, true); // force refresh
      console.log('[handleSaveReading] Readings refreshed successfully');

      // 自動保存完成（不跳轉，由用戶選擇是否查看詳情）
      console.log('[handleSaveReading] 占卜記錄已自動保存，reading_id:', result.reading_id);
    } catch (error) {
      console.error('Failed to save reading:', error);
      const errorMessage = error instanceof Error ? error.message : '保存失敗';
      toast.error('保存失敗', { description: '無法儲存占卜結果，請稍後再試' });
    } finally {
      setIsSaving(false);
    }
  };

  const handleNewReading = () => {
    // Clear active session to start fresh
    setActiveSession(null);

    setStep('setup');
    setQuestion('');
    setSpreadType('single_wasteland_reading');
    setDrawnCards([]);
    setInterpretation('');
    setHasAutoSaved(false); // 重置自動保存狀態
    setReadingId(undefined); // 清空 reading ID
    readingStartTime.current = Date.now();
  };

  // 查看詳情：跳轉到占卜詳情頁
  const handleViewDetail = () => {
    if (readingId) {
      window.location.href = `/readings/${readingId}`;
    }
  };

  // Handle card click to show detail modal
  const handleCardClick = (card: TarotCardWithPosition) => {
    // ✅ Enhance card data with basic information (API will load interpretations)
    const enhancedCard = enhanceCardBasic(card);
    setSelectedCardForDetail(enhancedCard);
    setIsCardModalOpen(true);
  };

  // Handle modal close
  const handleCloseCardModal = () => {
    setIsCardModalOpen(false);
    setSelectedCardForDetail(null);
  };

  // 統一載入畫面
  if (!isReady) {
    return <AuthLoading isVerifying={true} />;
  }

  return (
    <div className={cn(
      "flex flex-col bg-wasteland-dark overflow-x-hidden",
      step === 'drawing' ? '' : 'min-h-screen p-4'
    )}>
      <div className={step === 'drawing' ? 'flex flex-col' : 'max-w-4xl mx-auto w-full flex-1'}>
        {/* Header - hidden during card drawing step */}
        {step !== 'drawing' && (
          <div className="border-2 border-pip-boy-green bg-pip-boy-green/10 p-4 mb-6">
            <div className="flex items-start justify-between">
              <div className="flex-1">
                <h1 className="text-2xl font-bold text-pip-boy-green">
                  新塔羅占卜
                </h1>
                <p className="text-pip-boy-green/70 text-sm">
                  廢土占卜協議 - Pip-Boy 增強版
                </p>
              </div>
              {activeSession && (
                <div className="ml-4">
                  <AutoSaveIndicator />
                </div>
              )}
            </div>
          </div>
        )}

        {/* Progress Indicator - always in normal flow */}
        <div className={cn(
          "flex items-center justify-center",
          step === 'drawing' ? 'py-4' : 'mb-8'
        )}>
          <div className="flex items-center gap-4">
            {/* Step 1 - clickable when in step 2 and no cards drawn yet */}
            <div
              className={`w-8 h-8 rounded-full border-2 flex items-center justify-center text-xs ${
                step === 'setup' ? 'bg-pip-boy-green text-wasteland-dark border-pip-boy-green' :
                ['drawing', 'results'].includes(step) ? 'bg-pip-boy-green/20 text-pip-boy-green border-pip-boy-green' :
                'border-pip-boy-green/50 text-pip-boy-green/50'
              } ${
                step === 'drawing' && drawnCards.length === 0 ? 'cursor-pointer hover:bg-pip-boy-green/40 transition-colors' : ''
              }`}
              onClick={step === 'drawing' && drawnCards.length === 0 ? handleBackToSetup : undefined}
              role={step === 'drawing' && drawnCards.length === 0 ? 'button' : undefined}
              aria-label={step === 'drawing' && drawnCards.length === 0 ? '返回問題設定' : undefined}
            >
              1
            </div>
            <div className={`w-16 h-px ${step === 'drawing' || step === 'results' ? 'bg-pip-boy-green' : 'bg-pip-boy-green/50'}`}></div>
            <div className={`w-8 h-8 rounded-full border-2 flex items-center justify-center text-xs ${
            step === 'drawing' ? 'bg-pip-boy-green text-wasteland-dark border-pip-boy-green' :
            step === 'results' ? 'bg-pip-boy-green/20 text-pip-boy-green border-pip-boy-green' :
            'border-pip-boy-green/50 text-pip-boy-green/50'}`
            }>
              2
            </div>
            <div className={`w-16 h-px ${step === 'results' ? 'bg-pip-boy-green' : 'bg-pip-boy-green/50'}`}></div>
            <div className={`w-8 h-8 rounded-full border-2 flex items-center justify-center text-xs ${
            step === 'results' ? 'bg-pip-boy-green text-wasteland-dark border-pip-boy-green' :
            'border-pip-boy-green/50 text-pip-boy-green/50'}`
            }>
              3
            </div>
          </div>
        </div>

        {/* Step 1: Question Setup */}
        {step === 'setup' &&
        <div className="border-2 border-pip-boy-green/30 bg-pip-boy-green/5 p-6">
            <h2 className="text-xl font-bold text-pip-boy-green mb-4 flex items-center">
              <PixelIcon name="edit" size={20} className="mr-2" decorative />制定你的問題
            </h2>

            <form onSubmit={handleQuestionSubmit} className="space-y-6">
              <div>
                <label htmlFor="question" className="block text-pip-boy-green text-sm font-bold tracking-wide mb-2 uppercase">
                  你希望從廢土靈魂那裡尋求什麼指引？
                </label>
                <textarea
                id="question"
                value={question}
                onChange={(e) => setQuestion(e.target.value)}
                className="w-full px-4 py-3 bg-wasteland-dark/50 border-2 border-pip-boy-green/50 text-pip-boy-green placeholder:text-pip-boy-green/40 focus:outline-none focus:border-pip-boy-green focus:shadow-[0_0_10px_rgba(0,255,136,0.5)] hover:border-pip-boy-green/70 disabled:cursor-not-allowed disabled:opacity-40 resize-none transition-colors font-[family-name:var(--font-cubic),monospace]"
                style={{ fontFamily: 'var(--font-cubic), monospace' }}
                placeholder="詢問關於你在後末世世界中的道路、關係、挑戰或未來..."
                rows={4}
                required />


                {/* 常見問題 Tags */}
                <div className="mt-3 space-y-2">
                  <p className="text-pip-boy-green/70 text-xs flex items-center">
                    <PixelIcon name="star" size={14} className="mr-1" decorative />
                    常見問題：
                  </p>
                  <div className="flex flex-wrap gap-2">
                    {randomQuestions.map((item, index) => (
                      <Button
                        key={index}
                        size="sm"
                        variant="outline"
                        type="button"
                        onClick={() => setQuestion(item.text)}
                        className="px-3 py-1.5 border transition-all duration-200"
                        title={`${item.category}類問題`}
                      >
                        {item.text}
                      </Button>
                    ))}
                  </div>
                </div>

                <p className="text-pip-boy-green/60 text-xs mt-2 flex items-center">
                  <PixelIcon name="zap" size={16} className="mr-1" decorative />提示：請具體說明你真正需要指引的事項
                </p>
              </div>

              <div className="space-y-4">
                <SpreadSelector value={spreadType} onChange={(v) => setSpreadType(v as any)} />
              </div>

              <PipBoyButton
              type="submit"
              variant="default"
              size="lg"
              className="w-full"
              disabled={isSpreadsLoading || !question.trim()}>

                <PixelIcon name="target" size={16} className="mr-2" decorative />
                {isSpreadsLoading ? '載入牌陣中...' : '進行卡牌抽取'}
              </PipBoyButton>
            </form>
          </div>
        }

        {/* Step 2: Card Drawing */}
        {step === 'drawing' &&
        <div className="flex flex-col flex-1">
            {/* Header section - compact design for step 2 */}
            <div className="mx-4 mb-6 border-2 border-pip-boy-green/30 bg-pip-boy-green/5 p-4">
              <h2 className="text-xl font-bold text-pip-boy-green mb-3 text-center flex items-center justify-center">
                <PixelIcon name="card-stack" size={20} className="mr-2" decorative />抽取你的卡牌
              </h2>

              <div className="text-center">
                <p className="text-pip-boy-green/80 text-sm italic mb-2">
                  "{question}"
                </p>
                <p className="text-pip-boy-green/60 text-xs">
                  在抽取卡牌時專注於你的問題
                </p>
              </div>
            </div>

            {/* Card drawing area - natural height */}
            <InteractiveCardDraw
                spreadType={toCanonical(spreadType)}
                positionsMeta={spreadPositionMeanings[toCanonical(spreadType)]?.map((p) => ({
                  id: p.name,
                  label: p.name
                }))}
                onCardsDrawn={handleCardsDrawn}
                enableAnimation={!prefersReducedMotion}
                animationDuration={1500}
                readingId={activeSession?.id || stableReadingIdRef.current}
              />
          </div>
        }

        {/* Step 3: Results */}
        {step === 'results' &&
        <div className="space-y-6">
            {/* Question Recap */}
            <div className="border-2 border-pip-boy-green/30 bg-pip-boy-green/5 p-4">
              <h3 className="text-pip-boy-green font-bold mb-2">你的問題：</h3>
              <p className="text-pip-boy-green/80 text-sm italic">"{question}"</p>
            </div>

            {/* Cards Display */}
            <div className="border-2 border-pip-boy-green/30 bg-pip-boy-green/5 p-6">
              <h3 className="text-xl font-bold text-pip-boy-green mb-4 text-center flex items-center justify-center">
                <PixelIcon name="card-stack" size={20} className="mr-2" decorative />你的卡牌
              </h3>

              <div className="flex flex-wrap justify-center items-center gap-6 mb-6">
                {drawnCards.map((card, index) => {
                // 取得位置標籤
                const positionLabel = (card as any)._position_meta || (
                spreadType === 'three_card' ?
                index === 0 ? '戰前狀況' : index === 1 ? '當前廢土' : '重建希望' :
                `位置 ${index + 1}`);

                return (
                  <div
                    key={`${card.id}-${index}`}
                    className="cursor-pointer transition-transform hover:scale-105 active:scale-95"
                    style={{
                      width: '200px',
                      height: '300px',
                    }}
                    onClick={() => handleCardClick(card)}>

                      <CardThumbnail
                      flippable
                      card={card}
                      isRevealed={true}
                      position={card.position}
                      size="medium"
                      positionLabel={positionLabel}
                      onClick={() => handleCardClick(card)} />

                    </div>);

              })}
              </div>
            </div>

            {/* Pip-Boy Interpretation */}
            <PipBoyCard variant="default" padding="lg">
              <PipBoyCardHeader>
                <PipBoyCardTitle>
                  <div className="flex items-center gap-2">
                    <PixelIcon name="android" size={16} decorative />
                    Pip-Boy 解讀
                  </div>
                </PipBoyCardTitle>
              </PipBoyCardHeader>
              <PipBoyCardContent>
                {isGeneratingInterpretation ?
              <div className="text-center py-8">
                    <div className="w-8 h-8 border-2 border-pip-boy-green border-t-transparent rounded-full animate-spin mx-auto mb-4"></div>
                    <p className="text-pip-boy-green text-sm">
                      分析量子塔羅模式中...
                    </p>
                  </div> :

              <div className="prose prose-sm max-w-none">
                    <div className="text-pip-boy-green/80 text-sm whitespace-pre-line leading-relaxed">
                      {interpretation}
                    </div>
                  </div>
              }
              </PipBoyCardContent>
            </PipBoyCard>

            {/* Action Buttons */}
            {!isGeneratingInterpretation &&
          <div className="space-y-4">
                {/* 自動儲存狀態提示 */}
                {isSaving && !hasAutoSaved &&
            <div className="flex items-center justify-center gap-2 text-pip-boy-green/80 text-sm">
                    <div className="w-4 h-4 border-2 border-pip-boy-green border-t-transparent rounded-full animate-spin"></div>
                    <span>正在儲存占卜記錄...</span>
                  </div>
            }

                {hasAutoSaved && readingId &&
            <div className="flex items-center justify-center gap-2 text-pip-boy-green/80 text-sm">
                    <PixelIcon name="checkbox-circle" size={16} decorative />
                    <span>占卜記錄已自動儲存至 Vault</span>
                  </div>
            }

                <div className="flex flex-col sm:flex-row gap-4">
                  {/* 查看詳情按鈕（自動保存完成後顯示） */}
                  {hasAutoSaved && readingId &&
              <PipBoyButton
                onClick={handleViewDetail}
                variant="default"
                size="lg"
                className="flex-1">

                      <PixelIcon name="eye" size={16} className="mr-2" decorative />查看詳情
                    </PipBoyButton>
              }

                  {/* 新占卜按鈕 */}
                  <PipBoyButton
                onClick={handleNewReading}
                disabled={isSaving || isGeneratingInterpretation}
                variant="outline"
                size="lg"
                className="flex-1">

                    {isSaving ?
                <>
                        <PixelIcon name="loader" size={16} className="mr-2 animate-spin" decorative />
                        儲存中...
                      </> :

                <>
                        <PixelIcon name="magic" size={16} className="mr-2" decorative />
                        新占卜
                      </>
                }
                  </PipBoyButton>
                </div>

                {/* 說明文字 */}
                <p className="text-center text-pip-boy-green/60 text-xs">
                  {isSaving ?
              '正在自動儲存占卜記錄，請稍候...' :
              hasAutoSaved && readingId ?
              '占卜記錄已保存，點擊「查看詳情」可查看完整解讀和語音朗讀' :
              '占卜解讀完成後將自動儲存至 Vault'}
                </p>
              </div>
          }
          </div>
        }
      </div>

      {/* Card Detail Modal */}
      <CardDetailModal
        card={selectedCardForDetail}
        isOpen={isCardModalOpen}
        onClose={handleCloseCardModal}
        initialTab="overview"
        enableAudio={true}
        showQuickActions={true}
        isGuestMode={!user}
        showBookmark={!!user}
        showShare={true}
        showPersonalNotes={!!user}
        factionInfluence="independent" />

    </div>);

=======
  return <NewReadingContent />;
>>>>>>> 1aff84ca
}<|MERGE_RESOLUTION|>--- conflicted
+++ resolved
@@ -7,913 +7,5 @@
 };
 
 export default function NewReadingPage() {
-<<<<<<< HEAD
-  // 統一認證檢查（自動處理初始化、重導向、日誌）
-  const { isReady, user } = useRequireAuth();
-  const { prefersReducedMotion } = usePrefersReducedMotion();
-
-  // Get spread templates loading state
-  const isSpreadsLoading = useSpreadTemplatesStore(s => s.isLoading);
-
-  const [step, setStep] = useState<'setup' | 'drawing' | 'results'>('setup');
-  const [question, setQuestion] = useState('');
-  const [spreadType, setSpreadType] = useState<string>('single_wasteland_reading');
-  const [drawnCards, setDrawnCards] = useState<TarotCardWithPosition[]>([]);
-  const [interpretation, setInterpretation] = useState('');
-  const [isGeneratingInterpretation, setIsGeneratingInterpretation] = useState(false);
-  const [isSaving, setIsSaving] = useState(false);
-  const [readingId, setReadingId] = useState<string>();
-  const [hasAutoSaved, setHasAutoSaved] = useState(false); // 追蹤是否已自動儲存
-
-  // 從每個類別隨機選一個問題
-  const [randomQuestions] = useState(() => {
-    return commonQuestionsData.categories.map((category) => {
-      const randomIndex = Math.floor(Math.random() * category.questions.length);
-      return {
-        text: category.questions[randomIndex],
-        category: category.name
-      };
-    });
-  });
-
-  // Card Detail Modal state
-  const [selectedCardForDetail, setSelectedCardForDetail] = useState<DetailedTarotCard | null>(null);
-  const [isCardModalOpen, setIsCardModalOpen] = useState(false);
-
-  // Analytics hooks
-  const { trackReadingCreated, trackReadingCompleted, trackFeatureUsage } = useAnalytics();
-  const { trackCardView } = useReadingTracking(readingId);
-  const readingStartTime = useRef<number>(Date.now());
-
-  // Session store hooks
-  const {
-    activeSession,
-    createSession,
-    updateSession,
-    completeSession,
-    setActiveSession,
-    resumeSession
-  } = useSessionStore();
-
-  // Auto-save hook
-  const { triggerSave, saveNow, status: autoSaveStatus } = useAutoSave({
-    debounceMs: 2000,
-    enabled: true,
-    onSaveSuccess: (session) => {
-      console.log('Session auto-saved:', session.id);
-    },
-    onSaveError: (error) => {
-      console.error('Auto-save failed:', error);
-      toast.error('自動儲存失敗', { description: error.message });
-    }
-  });
-
-  // Track session changes for auto-save
-  useSessionChangeTracker(activeSession, {
-    onChange: triggerSave,
-    watchFields: ['session_state', 'question']
-  });
-
-  // Track if session has been initialized to prevent infinite loop
-  const sessionInitialized = useRef(false);
-  const initialSessionId = useRef<string | null>(null);
-
-  // CRITICAL: Generate stable reading ID for InteractiveCardDraw to prevent infinite loop
-  const stableReadingIdRef = useRef<string>(`temp-reading-${Date.now()}`);
-
-  // Prevent body scrolling during drawing step
-  useEffect(() => {
-    if (step === 'drawing') {
-      // Save original overflow value
-      const originalOverflow = document.body.style.overflow;
-      // Prevent scrolling
-      document.body.style.overflow = 'hidden';
-
-      return () => {
-        // Restore original overflow when leaving drawing step
-        document.body.style.overflow = originalOverflow;
-      };
-    }
-  }, [step]);
-
-  // Initialize or resume session on mount
-  useEffect(() => {
-    const initializeSession = async () => {
-      // 簡潔的檢查
-      if (!isReady) return;
-
-      // Check if there's an active session to resume
-      if (activeSession) {
-        // Only initialize if this is a new session or first load
-        if (!sessionInitialized.current || initialSessionId.current !== activeSession.id) {
-          sessionInitialized.current = true;
-          initialSessionId.current = activeSession.id;
-
-          // Restore state from active session
-          if (activeSession.question) setQuestion(activeSession.question);
-          if (activeSession.spread_type) setSpreadType(activeSession.spread_type);
-
-          const sessionState = activeSession.session_state;
-          if (sessionState) {
-            // Restore cards if they exist
-            if (sessionState.cards_drawn && sessionState.cards_drawn.length > 0) {
-              // Fetch full card data from API based on card_ids
-              const fetchFullCards = async () => {
-                try {
-                  const { cardsAPI } = await import('@/lib/api/services');
-                  const cardPromises = sessionState.cards_drawn!.map(async (card) => {
-                    try {
-                      // Fetch full card data from API using UUID
-                      const fullCard = await cardsAPI.getById(card.card_id);
-                      return {
-                        ...fullCard,
-                        // Keep both UUID (for storage) and number ID (for UI compatibility)
-                        uuid: fullCard.id, // Backend UUID
-                        id: fullCard.number || parseInt(fullCard.id.split('-')[0], 16) % 1000, // Display ID
-                        position: card.position as 'upright' | 'reversed'
-                      };
-                    } catch (error) {
-                      console.error(`Failed to fetch card ${card.card_id}:`, error);
-                      // Fallback to minimal data if API fails
-                      return {
-                        uuid: card.card_id, // Preserve UUID for retry
-                        id: parseInt(card.card_id.split('-')[0], 16) % 1000,
-                        name: card.card_name,
-                        suit: card.suit || '',
-                        position: card.position as 'upright' | 'reversed',
-                        upright_meaning: '',
-                        reversed_meaning: '',
-                        image_url: '',
-                        keywords: []
-                      };
-                    }
-                  });
-
-                  const fullCards = await Promise.all(cardPromises);
-                  setDrawnCards(fullCards as TarotCardWithPosition[]);
-                } catch (error) {
-                  console.error('Failed to restore cards:', error);
-                  // Fallback to basic restore without full data
-                  const restoredCards: TarotCardWithPosition[] = sessionState.cards_drawn!.map((card) => ({
-                    uuid: card.card_id, // ✅ Preserve UUID for future retries
-                    id: 0, // ✅ Placeholder display ID (will be replaced when API succeeds)
-                    name: card.card_name,
-                    suit: card.suit || '',
-                    position: card.position as 'upright' | 'reversed',
-                    upright_meaning: '',
-                    reversed_meaning: '',
-                    image_url: '',
-                    keywords: []
-                  }));
-                  setDrawnCards(restoredCards);
-                }
-              };
-
-              fetchFullCards();
-            }
-
-            // Restore interpretation progress
-            if (sessionState.interpretation_progress?.text) {
-              setInterpretation(sessionState.interpretation_progress.text);
-            }
-
-            // Determine current step based on state
-            // CRITICAL FIX: Only auto-restore step on first load, don't override during active drawing
-            if (sessionState.cards_drawn && sessionState.cards_drawn.length > 0) {
-              // If cards are drawn, always go to results page
-              // (interpretation will continue loading there if not completed)
-              setStep('results');
-            } else {
-              setStep('setup');
-            }
-          }
-
-          console.log('恢復現有會話:', activeSession.id);
-        } else {
-          // Session already initialized - don't override step during active operations
-          console.log('[Session] Already initialized, skipping step override to preserve drawing state');
-        }
-      } else {
-        // Reset initialization flag when no active session
-        sessionInitialized.current = false;
-        initialSessionId.current = null;
-        console.log('無現有會話，等待用戶開始新占卜');
-      }
-    };
-
-    initializeSession();
-  }, [isReady, user, activeSession]);
-
-  // Create session when question is submitted
-  const createNewSession = async () => {
-    if (!user?.id || !question.trim()) return;
-
-    try {
-      const sessionState: SessionState = {
-        cards_drawn: [],
-        current_card_index: 0
-        // 🔧 FIX: Don't track interpretation progress in session_state
-        // interpretation_progress: {
-        //   started: false,
-        //   completed: false
-        // }
-      };
-
-      const session = await createSession({
-        user_id: user.id,
-        spread_type: toCanonical(spreadType),
-        question: question.trim(),
-        session_state: sessionState,
-        status: 'active'
-      });
-
-      // CRITICAL FIX: Mark this session as initialized to prevent step reset
-      sessionInitialized.current = true;
-      initialSessionId.current = session.id;
-
-      console.log('新會話已建立:', session.id);
-      toast.success('會話已建立', { description: '你的占卜進度將自動儲存' });
-    } catch (error) {
-      console.error('建立會話失敗:', error);
-      // Continue anyway - user can still use the reading without save/resume
-    }
-  };
-
-  // Update session state when cards are drawn or interpretation changes
-  const updateSessionState = async () => {
-    if (!activeSession) return;
-
-    const sessionState: SessionState = {
-      cards_drawn: drawnCards.map((card) => ({
-        card_id: card.uuid || card.id.toString(), // ✅ Use UUID if available, fallback to number ID
-        card_name: card.name,
-        suit: card.suit,
-        position: card.position,
-        drawn_at: new Date().toISOString()
-      })),
-      current_card_index: drawnCards.length
-      // 🔧 FIX: Don't save interpretation to session_state
-      // AI interpretation should only be generated when user explicitly requests it
-      // interpretation_progress: {
-      //   started: interpretation.length > 0,
-      //   completed: !isGeneratingInterpretation && interpretation.length > 0,
-      //   text: interpretation
-      // }
-    };
-
-    try {
-      await updateSession(activeSession.id, {
-        session_state: sessionState,
-        question: question
-      });
-    } catch (error) {
-      console.error('更新會話狀態失敗:', error);
-    }
-  };
-
-  // Update session state when relevant data changes
-  useEffect(() => {
-    if (activeSession && (drawnCards.length > 0 || interpretation)) {
-      // Get position meanings for current spread type
-      const canonicalSpreadType = toCanonical(spreadType);
-      const positions = spreadPositionMeanings[canonicalSpreadType] || [];
-
-      // Update the active session in the store to trigger auto-save
-      const sessionState: SessionState = {
-        cards_drawn: drawnCards.map((card, index) => ({
-          card_id: card.uuid || card.id.toString(), // Use UUID if available, fallback to number ID
-          card_name: card.name,
-          suit: card.suit,
-          position: card.position,
-          drawn_at: new Date().toISOString(),
-          // Add position metadata
-          positionName: positions[index]?.name || `位置 ${index + 1}`,
-          positionMeaning: positions[index]?.meaning || ''
-        })),
-        current_card_index: drawnCards.length
-        // 🔧 FIX: Don't save interpretation to session_state
-        // interpretation_progress: {
-        //   started: interpretation.length > 0,
-        //   completed: !isGeneratingInterpretation && interpretation.length > 0,
-        //   text: interpretation
-        // }
-      };
-
-      // Update local state only - auto-save will handle the API call
-      setActiveSession({
-        ...activeSession,
-        session_state: sessionState,
-        question: question
-      });
-    }
-  }, [drawnCards, interpretation, isGeneratingInterpretation, spreadType]);
-
-  const handleQuestionSubmit = async (e: React.FormEvent) => {
-    e.preventDefault();
-    if (question.trim()) {
-      // Create session if not already exists
-      if (!activeSession) {
-        await createNewSession();
-      }
-
-      // Track question submission
-      trackFeatureUsage('reading_creation', 'question_submitted', {
-        spread_type: spreadType,
-        question_length: question.length
-      });
-      setStep('drawing');
-    }
-  };
-
-  // Handle back to step 1 (only allowed if no cards drawn yet)
-  const handleBackToSetup = () => {
-    if (step === 'drawing' && drawnCards.length === 0) {
-      setStep('setup');
-    }
-  };
-
-  const handleCardsDrawn = async (cards: any[]) => {
-    console.log('[InteractiveCardDraw] Cards drawn:', cards);
-
-    // Convert CardWithPosition to TarotCardWithPosition
-    const convertedCards: TarotCardWithPosition[] = cards.map((card) => ({
-      id: typeof card.id === 'number' ? card.id : (card.number || 0),
-      uuid: typeof card.id === 'string' ? card.id : card.uuid,
-      name: card.name,
-      suit: card.suit,
-      number: card.number,
-      upright_meaning: card.upright_meaning,
-      reversed_meaning: card.reversed_meaning,
-      image_url: card.image_url,
-      keywords: card.keywords || [],
-      position: card.position,
-      _position_meta: card.positionLabel // Preserve position label
-    } as any));
-
-    setDrawnCards(convertedCards);
-    setStep('results');
-
-    // Track cards drawn
-    convertedCards.forEach((card) => {
-      trackCardView(card.id.toString());
-    });
-
-    // Track reading creation
-    trackReadingCreated({
-      spread_type: spreadType,
-      character_voice: 'pip-boy',
-      question_length: question.length,
-      card_ids: convertedCards.map((c) => c.id.toString())
-    });
-
-    await generateInterpretation(convertedCards);
-  };
-
-  const generateInterpretation = async (cards: TarotCardWithPosition[]) => {
-    setIsGeneratingInterpretation(true);
-
-    try {
-      // Use interpretation engine for all spread types
-      const { generateInterpretation: generateInterp } = await import('@/lib/interpretationEngine');
-      const interpretation = generateInterp({ spreadType, question, cards });
-      setInterpretation(interpretation);
-    } catch (error) {
-      console.error('Failed to generate interpretation:', error);
-      // Fallback to basic interpretation if engine fails
-      const fallbackInterpretation = cards.map((card, index) => {
-        const positionLabel = `位置 ${index + 1}`;
-        const meaning = card.position === 'upright' ? card.upright_meaning : card.reversed_meaning;
-        return `**${positionLabel}: ${card.name} (${card.position === 'upright' ? '正位' : '逆位'})**\n${meaning}`;
-      }).join('\n\n');
-
-      setInterpretation(fallbackInterpretation + '\n\n請稍後再試以獲得更詳細的解讀。');
-    } finally {
-      setIsGeneratingInterpretation(false);
-    }
-  };
-
-  // 自動儲存：當解讀完成後自動保存占卜記錄
-  useEffect(() => {
-    const autoSaveReading = async () => {
-      // 檢查條件：解讀已完成、有卡牌、有解讀內容、還沒保存過
-      if (!isGeneratingInterpretation && drawnCards.length > 0 && interpretation && !hasAutoSaved && activeSession) {
-        console.log('[AutoSave] 條件滿足，開始自動保存占卜記錄');
-        setHasAutoSaved(true); // 立即設置，防止重複保存
-        await handleSaveReading();
-      }
-    };
-
-    autoSaveReading();
-    // eslint-disable-next-line react-hooks/exhaustive-deps
-  }, [isGeneratingInterpretation]);
-
-  const handleSaveReading = async () => {
-    console.log('[handleSaveReading] Called');
-    console.log('[handleSaveReading] user:', user);
-    console.log('[handleSaveReading] activeSession:', activeSession);
-    console.log('[handleSaveReading] completeSession function:', completeSession);
-
-    // Must have an active session to complete
-    if (!activeSession) {
-      console.log('[handleSaveReading] No active session!');
-      toast.error('保存失敗', { description: '找不到會話記錄' });
-      return;
-    }
-
-    setIsSaving(true);
-    console.log('[handleSaveReading] Calling completeSession with id:', activeSession.id);
-
-    try {
-      // CRITICAL FIX: Force save session with cards_drawn BEFORE completing
-      console.log('[handleSaveReading] Force saving session with cards_drawn...');
-      console.log('[handleSaveReading] drawnCards count:', drawnCards.length);
-      console.log('[handleSaveReading] activeSession.id:', activeSession.id);
-
-      // Get position meanings for current spread type
-      const canonicalSpreadType = toCanonical(spreadType);
-      const positions = spreadPositionMeanings[canonicalSpreadType] || [];
-
-      // Prepare session state with cards_drawn
-      const sessionState: SessionState = {
-        cards_drawn: drawnCards.map((card, index) => ({
-          card_id: card.uuid || card.id.toString(), // Use UUID if available, fallback to number ID
-          card_name: card.name,
-          suit: card.suit,
-          position: card.position,
-          drawn_at: new Date().toISOString(),
-          // Add position metadata
-          positionName: positions[index]?.name || `位置 ${index + 1}`,
-          positionMeaning: positions[index]?.meaning || ''
-        })),
-        current_card_index: drawnCards.length
-        // 🔧 FIX: Don't save interpretation to session_state
-        // interpretation_progress: {
-        //   started: interpretation.length > 0,
-        //   completed: !isGeneratingInterpretation && interpretation.length > 0,
-        //   text: interpretation
-        // }
-      };
-
-      console.log('[handleSaveReading] Prepared session_state:', sessionState);
-      console.log('[handleSaveReading] cards_drawn count in session_state:', sessionState.cards_drawn.length);
-      console.log('[handleSaveReading] First card in cards_drawn:', sessionState.cards_drawn[0]);
-
-      // CRITICAL: Directly call updateSession API with explicit session_state
-      let updatedSession;
-      try {
-        console.log('[handleSaveReading] Calling updateSession API...');
-        updatedSession = await updateSession(activeSession.id, {
-          session_state: sessionState,
-          question: question
-        });
-
-        // Check if session was cleared (404/403 errors)
-        if (!updatedSession) {
-          console.error('[handleSaveReading] Session was cleared (not found or forbidden)');
-          toast.error('會話已失效', { description: '無法找到或存取此會話' });
-          throw new Error('Session was cleared');
-        }
-
-        console.log('[handleSaveReading] updateSession SUCCESS:', updatedSession);
-        console.log('[handleSaveReading] Updated session.session_state.cards_drawn:', updatedSession.session_state?.cards_drawn);
-      } catch (updateError) {
-        console.error('[handleSaveReading] updateSession FAILED:', updateError);
-        toast.error('保存會話失敗', { description: '無法更新會話資料' });
-        throw updateError; // Re-throw to stop execution
-      }
-
-      console.log('[handleSaveReading] Session saved successfully, now calling completeSession');
-
-      // CRITICAL FIX: Fetch spread templates and find matching template ID
-      const { useSpreadTemplatesStore } = await import('@/lib/spreadTemplatesStore');
-      await useSpreadTemplatesStore.getState().fetchAll();
-      const spreadTemplates = useSpreadTemplatesStore.getState().templates;
-
-      // Find the template matching our spread type
-      const matchingTemplate = spreadTemplates.find((t) => t.spread_type === canonicalSpreadType);
-      const spreadTemplateId = matchingTemplate?.id;
-
-      console.log('[handleSaveReading] canonicalSpreadType:', canonicalSpreadType);
-      console.log('[handleSaveReading] matchingTemplate:', matchingTemplate);
-      console.log('[handleSaveReading] spreadTemplateId:', spreadTemplateId);
-
-      // Complete the session (creates Reading record internally)
-      // 🔧 FIX: Don't pass interpretation - AI interpretation should only be generated
-      // when user explicitly requests it via "請求 AI 解讀" button
-      const result = await completeSession(activeSession.id, {
-        // interpretation: interpretation, // ❌ REMOVED: Don't auto-fill interpretation
-        spread_template_id: spreadTemplateId, // ✅ NOW PASSING spread_template_id!
-        character_voice: 'pip_boy',
-        karma_context: 'neutral',
-        faction_influence: 'independent' // 預設使用獨立派
-      });
-
-      console.log('會話已完成並轉換為 Reading:', result);
-
-      // Track reading completion
-      const duration = Math.floor((Date.now() - readingStartTime.current) / 1000);
-      if (result.reading_id) {
-        setReadingId(result.reading_id);
-        trackReadingCompleted({
-          reading_id: result.reading_id,
-          duration: duration
-        });
-      }
-
-      // Track action
-      import('@/lib/actionTracker').then((m) => m.track('reading:create', {
-        question,
-        spread: spreadType,
-        cards: drawnCards.length,
-        reading_id: result.reading_id
-      }));
-
-      // CRITICAL FIX: Refresh readings store so new reading appears immediately
-      console.log('[handleSaveReading] Refreshing readings store...');
-      const { useReadingsStore } = await import('@/lib/readingsStore');
-      await useReadingsStore.getState().fetchUserReadings(user!.id, true); // force refresh
-      console.log('[handleSaveReading] Readings refreshed successfully');
-
-      // 自動保存完成（不跳轉，由用戶選擇是否查看詳情）
-      console.log('[handleSaveReading] 占卜記錄已自動保存，reading_id:', result.reading_id);
-    } catch (error) {
-      console.error('Failed to save reading:', error);
-      const errorMessage = error instanceof Error ? error.message : '保存失敗';
-      toast.error('保存失敗', { description: '無法儲存占卜結果，請稍後再試' });
-    } finally {
-      setIsSaving(false);
-    }
-  };
-
-  const handleNewReading = () => {
-    // Clear active session to start fresh
-    setActiveSession(null);
-
-    setStep('setup');
-    setQuestion('');
-    setSpreadType('single_wasteland_reading');
-    setDrawnCards([]);
-    setInterpretation('');
-    setHasAutoSaved(false); // 重置自動保存狀態
-    setReadingId(undefined); // 清空 reading ID
-    readingStartTime.current = Date.now();
-  };
-
-  // 查看詳情：跳轉到占卜詳情頁
-  const handleViewDetail = () => {
-    if (readingId) {
-      window.location.href = `/readings/${readingId}`;
-    }
-  };
-
-  // Handle card click to show detail modal
-  const handleCardClick = (card: TarotCardWithPosition) => {
-    // ✅ Enhance card data with basic information (API will load interpretations)
-    const enhancedCard = enhanceCardBasic(card);
-    setSelectedCardForDetail(enhancedCard);
-    setIsCardModalOpen(true);
-  };
-
-  // Handle modal close
-  const handleCloseCardModal = () => {
-    setIsCardModalOpen(false);
-    setSelectedCardForDetail(null);
-  };
-
-  // 統一載入畫面
-  if (!isReady) {
-    return <AuthLoading isVerifying={true} />;
-  }
-
-  return (
-    <div className={cn(
-      "flex flex-col bg-wasteland-dark overflow-x-hidden",
-      step === 'drawing' ? '' : 'min-h-screen p-4'
-    )}>
-      <div className={step === 'drawing' ? 'flex flex-col' : 'max-w-4xl mx-auto w-full flex-1'}>
-        {/* Header - hidden during card drawing step */}
-        {step !== 'drawing' && (
-          <div className="border-2 border-pip-boy-green bg-pip-boy-green/10 p-4 mb-6">
-            <div className="flex items-start justify-between">
-              <div className="flex-1">
-                <h1 className="text-2xl font-bold text-pip-boy-green">
-                  新塔羅占卜
-                </h1>
-                <p className="text-pip-boy-green/70 text-sm">
-                  廢土占卜協議 - Pip-Boy 增強版
-                </p>
-              </div>
-              {activeSession && (
-                <div className="ml-4">
-                  <AutoSaveIndicator />
-                </div>
-              )}
-            </div>
-          </div>
-        )}
-
-        {/* Progress Indicator - always in normal flow */}
-        <div className={cn(
-          "flex items-center justify-center",
-          step === 'drawing' ? 'py-4' : 'mb-8'
-        )}>
-          <div className="flex items-center gap-4">
-            {/* Step 1 - clickable when in step 2 and no cards drawn yet */}
-            <div
-              className={`w-8 h-8 rounded-full border-2 flex items-center justify-center text-xs ${
-                step === 'setup' ? 'bg-pip-boy-green text-wasteland-dark border-pip-boy-green' :
-                ['drawing', 'results'].includes(step) ? 'bg-pip-boy-green/20 text-pip-boy-green border-pip-boy-green' :
-                'border-pip-boy-green/50 text-pip-boy-green/50'
-              } ${
-                step === 'drawing' && drawnCards.length === 0 ? 'cursor-pointer hover:bg-pip-boy-green/40 transition-colors' : ''
-              }`}
-              onClick={step === 'drawing' && drawnCards.length === 0 ? handleBackToSetup : undefined}
-              role={step === 'drawing' && drawnCards.length === 0 ? 'button' : undefined}
-              aria-label={step === 'drawing' && drawnCards.length === 0 ? '返回問題設定' : undefined}
-            >
-              1
-            </div>
-            <div className={`w-16 h-px ${step === 'drawing' || step === 'results' ? 'bg-pip-boy-green' : 'bg-pip-boy-green/50'}`}></div>
-            <div className={`w-8 h-8 rounded-full border-2 flex items-center justify-center text-xs ${
-            step === 'drawing' ? 'bg-pip-boy-green text-wasteland-dark border-pip-boy-green' :
-            step === 'results' ? 'bg-pip-boy-green/20 text-pip-boy-green border-pip-boy-green' :
-            'border-pip-boy-green/50 text-pip-boy-green/50'}`
-            }>
-              2
-            </div>
-            <div className={`w-16 h-px ${step === 'results' ? 'bg-pip-boy-green' : 'bg-pip-boy-green/50'}`}></div>
-            <div className={`w-8 h-8 rounded-full border-2 flex items-center justify-center text-xs ${
-            step === 'results' ? 'bg-pip-boy-green text-wasteland-dark border-pip-boy-green' :
-            'border-pip-boy-green/50 text-pip-boy-green/50'}`
-            }>
-              3
-            </div>
-          </div>
-        </div>
-
-        {/* Step 1: Question Setup */}
-        {step === 'setup' &&
-        <div className="border-2 border-pip-boy-green/30 bg-pip-boy-green/5 p-6">
-            <h2 className="text-xl font-bold text-pip-boy-green mb-4 flex items-center">
-              <PixelIcon name="edit" size={20} className="mr-2" decorative />制定你的問題
-            </h2>
-
-            <form onSubmit={handleQuestionSubmit} className="space-y-6">
-              <div>
-                <label htmlFor="question" className="block text-pip-boy-green text-sm font-bold tracking-wide mb-2 uppercase">
-                  你希望從廢土靈魂那裡尋求什麼指引？
-                </label>
-                <textarea
-                id="question"
-                value={question}
-                onChange={(e) => setQuestion(e.target.value)}
-                className="w-full px-4 py-3 bg-wasteland-dark/50 border-2 border-pip-boy-green/50 text-pip-boy-green placeholder:text-pip-boy-green/40 focus:outline-none focus:border-pip-boy-green focus:shadow-[0_0_10px_rgba(0,255,136,0.5)] hover:border-pip-boy-green/70 disabled:cursor-not-allowed disabled:opacity-40 resize-none transition-colors font-[family-name:var(--font-cubic),monospace]"
-                style={{ fontFamily: 'var(--font-cubic), monospace' }}
-                placeholder="詢問關於你在後末世世界中的道路、關係、挑戰或未來..."
-                rows={4}
-                required />
-
-
-                {/* 常見問題 Tags */}
-                <div className="mt-3 space-y-2">
-                  <p className="text-pip-boy-green/70 text-xs flex items-center">
-                    <PixelIcon name="star" size={14} className="mr-1" decorative />
-                    常見問題：
-                  </p>
-                  <div className="flex flex-wrap gap-2">
-                    {randomQuestions.map((item, index) => (
-                      <Button
-                        key={index}
-                        size="sm"
-                        variant="outline"
-                        type="button"
-                        onClick={() => setQuestion(item.text)}
-                        className="px-3 py-1.5 border transition-all duration-200"
-                        title={`${item.category}類問題`}
-                      >
-                        {item.text}
-                      </Button>
-                    ))}
-                  </div>
-                </div>
-
-                <p className="text-pip-boy-green/60 text-xs mt-2 flex items-center">
-                  <PixelIcon name="zap" size={16} className="mr-1" decorative />提示：請具體說明你真正需要指引的事項
-                </p>
-              </div>
-
-              <div className="space-y-4">
-                <SpreadSelector value={spreadType} onChange={(v) => setSpreadType(v as any)} />
-              </div>
-
-              <PipBoyButton
-              type="submit"
-              variant="default"
-              size="lg"
-              className="w-full"
-              disabled={isSpreadsLoading || !question.trim()}>
-
-                <PixelIcon name="target" size={16} className="mr-2" decorative />
-                {isSpreadsLoading ? '載入牌陣中...' : '進行卡牌抽取'}
-              </PipBoyButton>
-            </form>
-          </div>
-        }
-
-        {/* Step 2: Card Drawing */}
-        {step === 'drawing' &&
-        <div className="flex flex-col flex-1">
-            {/* Header section - compact design for step 2 */}
-            <div className="mx-4 mb-6 border-2 border-pip-boy-green/30 bg-pip-boy-green/5 p-4">
-              <h2 className="text-xl font-bold text-pip-boy-green mb-3 text-center flex items-center justify-center">
-                <PixelIcon name="card-stack" size={20} className="mr-2" decorative />抽取你的卡牌
-              </h2>
-
-              <div className="text-center">
-                <p className="text-pip-boy-green/80 text-sm italic mb-2">
-                  "{question}"
-                </p>
-                <p className="text-pip-boy-green/60 text-xs">
-                  在抽取卡牌時專注於你的問題
-                </p>
-              </div>
-            </div>
-
-            {/* Card drawing area - natural height */}
-            <InteractiveCardDraw
-                spreadType={toCanonical(spreadType)}
-                positionsMeta={spreadPositionMeanings[toCanonical(spreadType)]?.map((p) => ({
-                  id: p.name,
-                  label: p.name
-                }))}
-                onCardsDrawn={handleCardsDrawn}
-                enableAnimation={!prefersReducedMotion}
-                animationDuration={1500}
-                readingId={activeSession?.id || stableReadingIdRef.current}
-              />
-          </div>
-        }
-
-        {/* Step 3: Results */}
-        {step === 'results' &&
-        <div className="space-y-6">
-            {/* Question Recap */}
-            <div className="border-2 border-pip-boy-green/30 bg-pip-boy-green/5 p-4">
-              <h3 className="text-pip-boy-green font-bold mb-2">你的問題：</h3>
-              <p className="text-pip-boy-green/80 text-sm italic">"{question}"</p>
-            </div>
-
-            {/* Cards Display */}
-            <div className="border-2 border-pip-boy-green/30 bg-pip-boy-green/5 p-6">
-              <h3 className="text-xl font-bold text-pip-boy-green mb-4 text-center flex items-center justify-center">
-                <PixelIcon name="card-stack" size={20} className="mr-2" decorative />你的卡牌
-              </h3>
-
-              <div className="flex flex-wrap justify-center items-center gap-6 mb-6">
-                {drawnCards.map((card, index) => {
-                // 取得位置標籤
-                const positionLabel = (card as any)._position_meta || (
-                spreadType === 'three_card' ?
-                index === 0 ? '戰前狀況' : index === 1 ? '當前廢土' : '重建希望' :
-                `位置 ${index + 1}`);
-
-                return (
-                  <div
-                    key={`${card.id}-${index}`}
-                    className="cursor-pointer transition-transform hover:scale-105 active:scale-95"
-                    style={{
-                      width: '200px',
-                      height: '300px',
-                    }}
-                    onClick={() => handleCardClick(card)}>
-
-                      <CardThumbnail
-                      flippable
-                      card={card}
-                      isRevealed={true}
-                      position={card.position}
-                      size="medium"
-                      positionLabel={positionLabel}
-                      onClick={() => handleCardClick(card)} />
-
-                    </div>);
-
-              })}
-              </div>
-            </div>
-
-            {/* Pip-Boy Interpretation */}
-            <PipBoyCard variant="default" padding="lg">
-              <PipBoyCardHeader>
-                <PipBoyCardTitle>
-                  <div className="flex items-center gap-2">
-                    <PixelIcon name="android" size={16} decorative />
-                    Pip-Boy 解讀
-                  </div>
-                </PipBoyCardTitle>
-              </PipBoyCardHeader>
-              <PipBoyCardContent>
-                {isGeneratingInterpretation ?
-              <div className="text-center py-8">
-                    <div className="w-8 h-8 border-2 border-pip-boy-green border-t-transparent rounded-full animate-spin mx-auto mb-4"></div>
-                    <p className="text-pip-boy-green text-sm">
-                      分析量子塔羅模式中...
-                    </p>
-                  </div> :
-
-              <div className="prose prose-sm max-w-none">
-                    <div className="text-pip-boy-green/80 text-sm whitespace-pre-line leading-relaxed">
-                      {interpretation}
-                    </div>
-                  </div>
-              }
-              </PipBoyCardContent>
-            </PipBoyCard>
-
-            {/* Action Buttons */}
-            {!isGeneratingInterpretation &&
-          <div className="space-y-4">
-                {/* 自動儲存狀態提示 */}
-                {isSaving && !hasAutoSaved &&
-            <div className="flex items-center justify-center gap-2 text-pip-boy-green/80 text-sm">
-                    <div className="w-4 h-4 border-2 border-pip-boy-green border-t-transparent rounded-full animate-spin"></div>
-                    <span>正在儲存占卜記錄...</span>
-                  </div>
-            }
-
-                {hasAutoSaved && readingId &&
-            <div className="flex items-center justify-center gap-2 text-pip-boy-green/80 text-sm">
-                    <PixelIcon name="checkbox-circle" size={16} decorative />
-                    <span>占卜記錄已自動儲存至 Vault</span>
-                  </div>
-            }
-
-                <div className="flex flex-col sm:flex-row gap-4">
-                  {/* 查看詳情按鈕（自動保存完成後顯示） */}
-                  {hasAutoSaved && readingId &&
-              <PipBoyButton
-                onClick={handleViewDetail}
-                variant="default"
-                size="lg"
-                className="flex-1">
-
-                      <PixelIcon name="eye" size={16} className="mr-2" decorative />查看詳情
-                    </PipBoyButton>
-              }
-
-                  {/* 新占卜按鈕 */}
-                  <PipBoyButton
-                onClick={handleNewReading}
-                disabled={isSaving || isGeneratingInterpretation}
-                variant="outline"
-                size="lg"
-                className="flex-1">
-
-                    {isSaving ?
-                <>
-                        <PixelIcon name="loader" size={16} className="mr-2 animate-spin" decorative />
-                        儲存中...
-                      </> :
-
-                <>
-                        <PixelIcon name="magic" size={16} className="mr-2" decorative />
-                        新占卜
-                      </>
-                }
-                  </PipBoyButton>
-                </div>
-
-                {/* 說明文字 */}
-                <p className="text-center text-pip-boy-green/60 text-xs">
-                  {isSaving ?
-              '正在自動儲存占卜記錄，請稍候...' :
-              hasAutoSaved && readingId ?
-              '占卜記錄已保存，點擊「查看詳情」可查看完整解讀和語音朗讀' :
-              '占卜解讀完成後將自動儲存至 Vault'}
-                </p>
-              </div>
-          }
-          </div>
-        }
-      </div>
-
-      {/* Card Detail Modal */}
-      <CardDetailModal
-        card={selectedCardForDetail}
-        isOpen={isCardModalOpen}
-        onClose={handleCloseCardModal}
-        initialTab="overview"
-        enableAudio={true}
-        showQuickActions={true}
-        isGuestMode={!user}
-        showBookmark={!!user}
-        showShare={true}
-        showPersonalNotes={!!user}
-        factionInfluence="independent" />
-
-    </div>);
-
-=======
   return <NewReadingContent />;
->>>>>>> 1aff84ca
 }